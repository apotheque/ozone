/**
 * Licensed to the Apache Software Foundation (ASF) under one
 * or more contributor license agreements.  See the NOTICE file
 * distributed with this work for additional information
 * regarding copyright ownership.  The ASF licenses this file
 * to you under the Apache License, Version 2.0 (the
 * "License"); you may not use this file except in compliance
 * with the License.  You may obtain a copy of the License at
 * <p>
 * http://www.apache.org/licenses/LICENSE-2.0
 * <p>
 * Unless required by applicable law or agreed to in writing, software
 * distributed under the License is distributed on an "AS IS" BASIS,
 * WITHOUT WARRANTIES OR CONDITIONS OF ANY KIND, either express or implied.
 * See the License for the specific language governing permissions and
 * limitations under the License.
 */
package org.apache.hadoop.ozone.om.request.volume.acl;

import static org.apache.hadoop.ozone.protocol.proto.OzoneManagerProtocolProtos.Type.AddAcl;

import com.google.common.base.Preconditions;
import com.google.common.collect.Lists;
import org.apache.hadoop.hdds.scm.storage.CheckedBiFunction;
import org.apache.hadoop.ozone.OzoneAcl;
import org.apache.hadoop.ozone.om.OzoneManager;
import org.apache.hadoop.ozone.om.helpers.OmVolumeArgs;
import org.apache.hadoop.ozone.om.ratis.utils.OzoneManagerDoubleBufferHelper;
import org.apache.hadoop.ozone.om.request.util.OmResponseUtil;
import org.apache.hadoop.ozone.om.response.OMClientResponse;
import org.apache.hadoop.ozone.om.response.volume.OMVolumeAclOpResponse;
import org.apache.hadoop.ozone.protocol.proto.OzoneManagerProtocolProtos;
import org.apache.hadoop.ozone.protocol.proto.OzoneManagerProtocolProtos.OMRequest;
import org.apache.hadoop.ozone.protocol.proto.OzoneManagerProtocolProtos.OMResponse;
import org.apache.hadoop.ozone.protocol.proto.OzoneManagerProtocolProtos.OzoneObj.ObjectType;
import org.apache.hadoop.util.Time;
import org.slf4j.Logger;
import org.slf4j.LoggerFactory;

import java.io.IOException;
import java.util.List;

/**
 * Handles volume add acl request.
 */
public class OMVolumeAddAclRequest extends OMVolumeAclRequest {
  private static final Logger LOG =
      LoggerFactory.getLogger(OMVolumeAddAclRequest.class);

  private static CheckedBiFunction<List<OzoneAcl>,
      OmVolumeArgs, IOException> volumeAddAclOp;

  static {
    volumeAddAclOp = (acls, volArgs) -> volArgs.addAcl(acls.get(0));
  }

  @Override
  public OMRequest preExecute(OzoneManager ozoneManager) throws IOException {
    long modificationTime = Time.now();
    OzoneManagerProtocolProtos.AddAclRequest.Builder addAclRequestBuilder =
        getOmRequest().getAddAclRequest().toBuilder()
            .setModificationTime(modificationTime);

    return getOmRequest().toBuilder()
        .setAddAclRequest(addAclRequestBuilder)
        .setUserInfo(getUserInfo())
        .build();
  }

  private List<OzoneAcl> ozoneAcls;
  private String volumeName;

  public OMVolumeAddAclRequest(OMRequest omRequest) {
    super(omRequest, volumeAddAclOp);
    OzoneManagerProtocolProtos.AddAclRequest addAclRequest =
        getOmRequest().getAddAclRequest();
    Preconditions.checkNotNull(addAclRequest);
    ozoneAcls = Lists.newArrayList(
        OzoneAcl.fromProtobuf(addAclRequest.getAcl()));
    volumeName = addAclRequest.getObj().getPath().substring(1);
  }

  @Override
  public List<OzoneAcl> getAcls() {
    return ozoneAcls;
  }

  @Override
  public String getVolumeName() {
    return volumeName;
  }

  private OzoneAcl getAcl() {
    return ozoneAcls.get(0);
  }


  @Override
  OMResponse.Builder onInit() {
    return OmResponseUtil.getOMResponseBuilder(getOmRequest());
  }

  @Override
  OMClientResponse onSuccess(OMResponse.Builder omResponse,
      OmVolumeArgs omVolumeArgs, boolean aclApplied){
    omResponse.setAddAclResponse(OzoneManagerProtocolProtos.AddAclResponse
        .newBuilder().setResponse(aclApplied).build());
    return new OMVolumeAclOpResponse(omResponse.build(), omVolumeArgs);
  }

  @Override
  OMClientResponse onFailure(OMResponse.Builder omResponse,
      IOException ex) {
    return new OMVolumeAclOpResponse(createErrorOMResponse(omResponse, ex));
  }

  @Override
  void onComplete(Result result, IOException ex, long trxnLogIndex) {
    switch (result) {
    case SUCCESS:
      if (LOG.isDebugEnabled()) {
        LOG.debug("Add acl: {} to volume: {} success!", getAcl(),
            getVolumeName());
      }
      break;
    case FAILURE:
      LOG.error("Add acl {} to volume {} failed!", getAcl(), getVolumeName(),
          ex);
      break;
    default:
      LOG.error("Unrecognized Result for OMVolumeAddAclRequest: {}",
          getOmRequest());
    }
  }

<<<<<<< HEAD
  public static String getRequestType() {
    return AddAcl.name() + "-" + ObjectType.VOLUME;
=======
  @Override
  public OMClientResponse validateAndUpdateCache(OzoneManager ozoneManager,
      long trxnLogIndex, OzoneManagerDoubleBufferHelper omDoubleBufferHelper) {
    ozoneManager.getMetrics().incNumAddAcl();
    return super.validateAndUpdateCache(ozoneManager, trxnLogIndex,
        omDoubleBufferHelper);
>>>>>>> 417082c7
  }
}<|MERGE_RESOLUTION|>--- conflicted
+++ resolved
@@ -133,16 +133,15 @@
     }
   }
 
-<<<<<<< HEAD
   public static String getRequestType() {
     return AddAcl.name() + "-" + ObjectType.VOLUME;
-=======
+  }
+
   @Override
   public OMClientResponse validateAndUpdateCache(OzoneManager ozoneManager,
       long trxnLogIndex, OzoneManagerDoubleBufferHelper omDoubleBufferHelper) {
     ozoneManager.getMetrics().incNumAddAcl();
     return super.validateAndUpdateCache(ozoneManager, trxnLogIndex,
         omDoubleBufferHelper);
->>>>>>> 417082c7
   }
 }