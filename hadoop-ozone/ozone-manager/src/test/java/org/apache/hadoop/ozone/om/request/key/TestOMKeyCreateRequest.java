--- conflicted
+++ resolved
@@ -62,6 +62,8 @@
     .OMRequest;
 import org.junit.jupiter.params.provider.ValueSource;
 
+import static java.util.Collections.emptyList;
+import static java.util.Collections.emptyMap;
 import static org.apache.hadoop.hdds.protocol.proto.HddsProtos.ReplicationFactor.THREE;
 import static org.apache.hadoop.hdds.protocol.proto.HddsProtos.ReplicationType.EC;
 import static org.apache.hadoop.hdds.protocol.proto.HddsProtos.ReplicationType.RATIS;
@@ -148,7 +150,7 @@
     tags.put("tag-key2", "tag-value2");
 
     OMRequest modifiedOmRequest =
-        doPreExecute(createKeyRequest(false, 0, Collections.emptyMap(), tags));
+        doPreExecute(createKeyRequest(false, 0, emptyMap(), tags));
 
     OMKeyCreateRequest omKeyCreateRequest =
         getOMKeyCreateRequest(modifiedOmRequest);
@@ -197,7 +199,7 @@
 
     // Override same key again
     modifiedOmRequest =
-        doPreExecute(createKeyRequest(false, 0, Collections.emptyMap(), tags));
+        doPreExecute(createKeyRequest(false, 0, emptyMap(), tags));
 
     id = modifiedOmRequest.getCreateKeyRequest().getClientID();
     openKey = getOpenKey(id);
@@ -496,7 +498,7 @@
     Map<String, String> initialMetadata =
         Collections.singletonMap("initialKey", "initialValue");
     OMRequest initialRequest =
-        createKeyRequest(false, 0, keyName, initialMetadata, Collections.emptyList());
+        createKeyRequest(false, 0, keyName, initialMetadata);
     OMKeyCreateRequest initialOmKeyCreateRequest =
         new OMKeyCreateRequest(initialRequest, getBucketLayout());
     OMClientResponse initialResponse =
@@ -514,7 +516,7 @@
     Map<String, String> updatedMetadata =
         Collections.singletonMap("initialKey", "updatedValue");
     OMRequest updatedRequest =
-        createKeyRequest(false, 0, keyName, updatedMetadata, Collections.emptyList());
+        createKeyRequest(false, 0, keyName, updatedMetadata);
     OMKeyCreateRequest updatedOmKeyCreateRequest =
         new OMKeyCreateRequest(updatedRequest, getBucketLayout());
 
@@ -534,7 +536,7 @@
 
     // Create the key request without any initial metadata
     OMRequest createRequestWithoutMetadata = createKeyRequest(false, 0, keyName,
-        null, Collections.emptyList()); // Passing 'null' for metadata
+        null, emptyMap(), emptyList()); // Passing 'null' for metadata
     OMKeyCreateRequest createOmKeyCreateRequest =
         new OMKeyCreateRequest(createRequestWithoutMetadata, getBucketLayout());
 
@@ -557,7 +559,7 @@
 
     // Overwrite the previously created key with new metadata
     OMRequest overwriteRequestWithMetadata =
-        createKeyRequest(false, 0, keyName, overwriteMetadata, Collections.emptyList());
+        createKeyRequest(false, 0, keyName, overwriteMetadata, emptyMap(), emptyList());
     OMKeyCreateRequest overwriteOmKeyCreateRequest =
         new OMKeyCreateRequest(overwriteRequestWithMetadata, getBucketLayout());
 
@@ -657,23 +659,23 @@
 
   @SuppressWarnings("parameterNumber")
   protected OMRequest createKeyRequest(boolean isMultipartKey, int partNumber) {
-    return createKeyRequest(isMultipartKey, partNumber, Collections.emptyMap(), Collections.emptyMap());
+    return createKeyRequest(isMultipartKey, partNumber, emptyMap(), emptyMap());
   }
 
   protected OMRequest createKeyRequest(boolean isMultipartKey, int partNumber,
                                        Map<String, String> metadata, Map<String, String> tags) {
-    return createKeyRequest(isMultipartKey, partNumber, keyName, metadata, tags);
+    return createKeyRequest(isMultipartKey, partNumber, keyName, metadata, tags, emptyList());
   }
 
   private OMRequest createKeyRequest(boolean isMultipartKey, int partNumber,
                                      String keyName) {
-    return createKeyRequest(isMultipartKey, partNumber, keyName, null, Collections.emptyList());
+    return createKeyRequest(isMultipartKey, partNumber, keyName, emptyMap());
   }
 
   protected OMRequest createKeyRequest(boolean isMultipartKey, int partNumber,
                                        String keyName,
                                        Map<String, String> metadata) {
-    return createKeyRequest(isMultipartKey, partNumber, keyName, metadata, null);
+    return createKeyRequest(isMultipartKey, partNumber, keyName, metadata, emptyMap(), emptyList());
   }
 
   /**
@@ -693,11 +695,8 @@
   protected OMRequest createKeyRequest(boolean isMultipartKey, int partNumber,
                                        String keyName,
                                        Map<String, String> metadata,
-<<<<<<< HEAD
+                                       Map<String, String> tags,
                                        List<OzoneAcl> acls) {
-=======
-                                       Map<String, String> tags) {
->>>>>>> 9f1f7ed2
     KeyArgs.Builder keyArgs = KeyArgs.newBuilder()
         .setVolumeName(volumeName)
         .setBucketName(bucketName)
@@ -1081,12 +1080,12 @@
   }
 
   private void createAndCheck(String keyName) throws Exception {
-    createAndCheck(keyName, Collections.emptyMap(), Collections.emptyList());
+    createAndCheck(keyName, emptyMap(), emptyList());
   }
 
   private OmKeyInfo createAndCheck(String keyName, Map<String, String> metadata, List<OzoneAcl> acls)
       throws Exception {
-    OMRequest omRequest = createKeyRequest(false, 0, keyName, metadata, acls);
+    OMRequest omRequest = createKeyRequest(false, 0, keyName, metadata, emptyMap(), acls);
 
     OMKeyCreateRequest omKeyCreateRequest = getOMKeyCreateRequest(omRequest);
 
