--- conflicted
+++ resolved
@@ -222,12 +222,7 @@
 
         ReplicationConfig customReplicationConfig =
             ReplicationConfig.adjustReplication(
-<<<<<<< HEAD
-                replConfig, replication
-=======
-                replicationConfig, replication, config
->>>>>>> 937a3d0a
-            );
+                replConfig, replication, config);
         ozoneOutputStream =
             bucket.createFile(key, 0, customReplicationConfig, overWrite,
                 recursive);
