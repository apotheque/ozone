--- conflicted
+++ resolved
@@ -52,15 +52,12 @@
   private String hostName;
   private List<Port> ports;
   private String certSerialId;
-<<<<<<< HEAD
-  private HddsProtos.NodeOperationalState persistedOpState;
-  private long persistedOpStateExpiryEpochSec = 0;
-=======
   private String version;
   private long setupTime;
   private String revision;
   private String buildDate;
->>>>>>> 6267a39d
+  private HddsProtos.NodeOperationalState persistedOpState;
+  private long persistedOpStateExpiryEpochSec = 0;
 
   /**
    * Constructs DatanodeDetails instance. DatanodeDetails.Builder is used
@@ -71,42 +68,32 @@
    * @param networkLocation DataNode's network location path
    * @param ports Ports used by the DataNode
    * @param certSerialId serial id from SCM issued certificate.
-<<<<<<< HEAD
-   * @param persistedOpState Operational State stored on DN.
-   * @param persistedOpStateExpiryEpochSec Seconds after the epoch the stored
-   *                                       state should expire.
-   */
-  @SuppressWarnings("checkstyle:ParameterNumber")
-  private DatanodeDetails(String uuid, String ipAddress, String hostName,
-      String networkLocation, List<Port> ports, String certSerialId,
-      HddsProtos.NodeOperationalState persistedOpState,
-      long persistedOpStateExpiryEpochSec) {
-=======
    * @param version DataNode's version
    * @param setupTime the setup time of DataNode
    * @param revision DataNodes's revision
    * @param buildDate DataNodes's build timestamp
+   * @param persistedOpState Operational State stored on DN.
+   * @param persistedOpStateExpiryEpochSec Seconds after the epoch the stored
+   *                                       state should expire.
    */
   @SuppressWarnings("parameternumber")
   private DatanodeDetails(UUID uuid, String ipAddress, String hostName,
       String networkLocation, List<Port> ports, String certSerialId,
-      String version, long setupTime, String revision, String buildDate) {
->>>>>>> 6267a39d
+      String version, long setupTime, String revision, String buildDate,
+      HddsProtos.NodeOperationalState persistedOpState,
+      long persistedOpStateExpiryEpochSec) {
     super(hostName, networkLocation, NetConstants.NODE_COST_DEFAULT);
     this.uuid = uuid;
     this.ipAddress = ipAddress;
     this.hostName = hostName;
     this.ports = ports;
     this.certSerialId = certSerialId;
-<<<<<<< HEAD
-    this.persistedOpState = persistedOpState;
-    this.persistedOpStateExpiryEpochSec = persistedOpStateExpiryEpochSec;
-=======
     this.version = version;
     this.setupTime = setupTime;
     this.revision = revision;
     this.buildDate = buildDate;
->>>>>>> 6267a39d
+    this.persistedOpState = persistedOpState;
+    this.persistedOpStateExpiryEpochSec = persistedOpStateExpiryEpochSec;
   }
 
   public DatanodeDetails(DatanodeDetails datanodeDetails) {
@@ -117,17 +104,14 @@
     this.hostName = datanodeDetails.hostName;
     this.ports = datanodeDetails.ports;
     this.setNetworkName(datanodeDetails.getNetworkName());
-<<<<<<< HEAD
-    this.persistedOpState = datanodeDetails.getPersistedOpState();
-    this.persistedOpStateExpiryEpochSec =
-        datanodeDetails.getPersistedOpStateExpiryEpochSec();
-=======
     this.setParent(datanodeDetails.getParent());
     this.version = datanodeDetails.version;
     this.setupTime = datanodeDetails.setupTime;
     this.revision = datanodeDetails.revision;
     this.buildDate = datanodeDetails.buildDate;
->>>>>>> 6267a39d
+    this.persistedOpState = datanodeDetails.getPersistedOpState();
+    this.persistedOpStateExpiryEpochSec =
+        datanodeDetails.getPersistedOpStateExpiryEpochSec();
   }
 
   /**
@@ -459,15 +443,12 @@
     private String networkLocation;
     private List<Port> ports;
     private String certSerialId;
-<<<<<<< HEAD
-    private HddsProtos.NodeOperationalState persistedOpState;
-    private long persistedOpStateExpiryEpochSec = 0;
-=======
     private String version;
     private long setupTime;
     private String revision;
     private String buildDate;
->>>>>>> 6267a39d
+    private HddsProtos.NodeOperationalState persistedOpState;
+    private long persistedOpStateExpiryEpochSec = 0;
 
     /**
      * Default private constructor. To create Builder instance use
@@ -578,16 +559,6 @@
     }
 
     /**
-<<<<<<< HEAD
-     * Adds persistedOpState.
-     *
-     * @param state The operational state persisted on the datanode
-     *
-     * @return DatanodeDetails.Builder
-     */
-    public Builder setPersistedOpState(HddsProtos.NodeOperationalState state) {
-      this.persistedOpState = state;
-=======
      * Sets the DataNode version.
      *
      * @param ver the version of DataNode.
@@ -596,12 +567,58 @@
      */
     public Builder setVersion(String ver) {
       this.version = ver;
->>>>>>> 6267a39d
-      return this;
-    }
-
-    /**
-<<<<<<< HEAD
+      return this;
+    }
+
+    /**
+     * Sets the DataNode revision.
+     *
+     * @param rev the revision of DataNode.
+     *
+     * @return DatanodeDetails.Builder
+     */
+    public Builder setRevision(String rev) {
+      this.revision = rev;
+      return this;
+    }
+
+    /**
+     * Sets the DataNode build date.
+     *
+     * @param date the build date of DataNode.
+     *
+     * @return DatanodeDetails.Builder
+     */
+    public Builder setBuildDate(String date) {
+      this.buildDate = date;
+      return this;
+    }
+
+    /**
+     * Sets the DataNode setup time.
+     *
+     * @param time the setup time of DataNode.
+     *
+     * @return DatanodeDetails.Builder
+     */
+    public Builder setSetupTime(long time) {
+      this.setupTime = time;
+      return this;
+    }
+
+    /*
+     * Adds persistedOpState.
+     *
+     * @param state The operational state persisted on the datanode
+     *
+     * @return DatanodeDetails.Builder
+     */
+    public Builder setPersistedOpState(HddsProtos.NodeOperationalState state){
+      this.persistedOpState = state;
+      return this;
+    }
+
+    /*
      * Adds persistedOpStateExpiryEpochSec.
      *
      * @param expiry The seconds after the epoch the operational state should
@@ -609,42 +626,8 @@
      *
      * @return DatanodeDetails.Builder
      */
-    public Builder setPersistedOpStateExpiry(long expiry) {
+    public Builder setPersistedOpStateExpiry(long expiry){
       this.persistedOpStateExpiryEpochSec = expiry;
-=======
-     * Sets the DataNode revision.
-     *
-     * @param rev the revision of DataNode.
-     *
-     * @return DatanodeDetails.Builder
-     */
-    public Builder setRevision(String rev) {
-      this.revision = rev;
-      return this;
-    }
-
-    /**
-     * Sets the DataNode build date.
-     *
-     * @param date the build date of DataNode.
-     *
-     * @return DatanodeDetails.Builder
-     */
-    public Builder setBuildDate(String date) {
-      this.buildDate = date;
-      return this;
-    }
-
-    /**
-     * Sets the DataNode setup time.
-     *
-     * @param time the setup time of DataNode.
-     *
-     * @return DatanodeDetails.Builder
-     */
-    public Builder setSetupTime(long time) {
-      this.setupTime = time;
->>>>>>> 6267a39d
       return this;
     }
 
@@ -659,13 +642,8 @@
         networkLocation = NetConstants.DEFAULT_RACK;
       }
       DatanodeDetails dn = new DatanodeDetails(id, ipAddress, hostName,
-<<<<<<< HEAD
-          networkLocation, ports, certSerialId, persistedOpState,
-          persistedOpStateExpiryEpochSec);
-=======
-          networkLocation, ports, certSerialId,
-          version, setupTime, revision, buildDate);
->>>>>>> 6267a39d
+          networkLocation, ports, certSerialId, version, setupTime, revision,
+          buildDate, persistedOpState, persistedOpStateExpiryEpochSec);
       if (networkName != null) {
         dn.setNetworkName(networkName);
       }
