/**
 * Licensed to the Apache Software Foundation (ASF) under one
 * or more contributor license agreements.  See the NOTICE file
 * distributed with this work for additional information
 * regarding copyright ownership.  The ASF licenses this file
 * to you under the Apache License, Version 2.0 (the
 * "License"); you may not use this file except in compliance
 * with the License.  You may obtain a copy of the License at
 *
 *     http://www.apache.org/licenses/LICENSE-2.0
 *
 * Unless required by applicable law or agreed to in writing, software
 * distributed under the License is distributed on an "AS IS" BASIS,
 * WITHOUT WARRANTIES OR CONDITIONS OF ANY KIND, either express or implied.
 * See the License for the specific language governing permissions and
 * limitations under the License.
 */

package org.apache.hadoop.hdds.scm.pipeline;

import java.io.IOException;
import java.util.List;

import org.apache.hadoop.hdds.conf.ConfigurationSource;
import org.apache.hadoop.hdds.protocol.DatanodeDetails;
import org.apache.hadoop.hdds.protocol.proto.HddsProtos.ReplicationType;
import org.apache.hadoop.hdds.protocol.proto.HddsProtos.ReplicationFactor;
import org.apache.hadoop.hdds.scm.ScmConfigKeys;
import org.apache.hadoop.hdds.scm.events.SCMEvents;
import org.apache.hadoop.hdds.scm.exceptions.SCMException;
import org.apache.hadoop.hdds.scm.ha.SCMContext;
import org.apache.hadoop.hdds.scm.node.NodeManager;
import org.apache.hadoop.hdds.scm.node.NodeStatus;
import org.apache.hadoop.hdds.scm.pipeline.Pipeline.PipelineState;
import org.apache.hadoop.hdds.scm.pipeline.leader.choose.algorithms.LeaderChoosePolicy;
import org.apache.hadoop.hdds.scm.pipeline.leader.choose.algorithms.LeaderChoosePolicyFactory;
import org.apache.hadoop.hdds.server.events.EventPublisher;
import org.apache.hadoop.ozone.protocol.commands.ClosePipelineCommand;
import org.apache.hadoop.ozone.protocol.commands.CommandForDatanode;
import org.apache.hadoop.ozone.protocol.commands.CreatePipelineCommand;

import org.apache.ratis.protocol.exceptions.NotLeaderException;
import org.apache.ratis.thirdparty.com.google.common.annotations.VisibleForTesting;
import org.slf4j.Logger;
import org.slf4j.LoggerFactory;

/**
 * Implements Api for creating ratis pipelines.
 */
public class RatisPipelineProvider extends PipelineProvider {

  private static final Logger LOG =
      LoggerFactory.getLogger(RatisPipelineProvider.class);

  private final ConfigurationSource conf;
  private final EventPublisher eventPublisher;
  private final PipelinePlacementPolicy placementPolicy;
  private int pipelineNumberLimit;
  private int maxPipelinePerDatanode;
  private final LeaderChoosePolicy leaderChoosePolicy;
  private final SCMContext scmContext;

  @VisibleForTesting
  public RatisPipelineProvider(NodeManager nodeManager,
                               StateManager stateManager,
                               ConfigurationSource conf,
                               EventPublisher eventPublisher,
                               SCMContext scmContext) {
    super(nodeManager, stateManager);
    this.conf = conf;
    this.eventPublisher = eventPublisher;
    this.scmContext = scmContext;
    this.placementPolicy =
        new PipelinePlacementPolicy(nodeManager, stateManager, conf);
    this.pipelineNumberLimit = conf.getInt(
        ScmConfigKeys.OZONE_SCM_RATIS_PIPELINE_LIMIT,
        ScmConfigKeys.OZONE_SCM_RATIS_PIPELINE_LIMIT_DEFAULT);
    String dnLimit = conf.get(ScmConfigKeys.OZONE_DATANODE_PIPELINE_LIMIT);
    this.maxPipelinePerDatanode = dnLimit == null ? 0 :
        Integer.parseInt(dnLimit);
    try {
      leaderChoosePolicy = LeaderChoosePolicyFactory
          .getPolicy(conf, nodeManager, stateManager);
    } catch (Exception e) {
      throw new RuntimeException(e);
    }
  }

  private boolean exceedPipelineNumberLimit(ReplicationFactor factor) {
    if (factor != ReplicationFactor.THREE) {
      // Only put limits for Factor THREE pipelines.
      return false;
    }
    // Per datanode limit
    if (maxPipelinePerDatanode > 0) {
      return (getPipelineStateManager().getPipelines(
          ReplicationType.RATIS, factor).size() -
          getPipelineStateManager().getPipelines(ReplicationType.RATIS, factor,
              PipelineState.CLOSED).size()) > maxPipelinePerDatanode *
          getNodeManager().getNodeCount(NodeStatus.inServiceHealthy()) /
          factor.getNumber();
    }

    // Global limit
    if (pipelineNumberLimit > 0) {
      return (getPipelineStateManager().getPipelines(ReplicationType.RATIS,
          ReplicationFactor.THREE).size() -
          getPipelineStateManager().getPipelines(
              ReplicationType.RATIS, ReplicationFactor.THREE,
              PipelineState.CLOSED).size()) >
          (pipelineNumberLimit - getPipelineStateManager().getPipelines(
              ReplicationType.RATIS, ReplicationFactor.ONE).size());
    }

    return false;
  }

  @VisibleForTesting
  public LeaderChoosePolicy getLeaderChoosePolicy() {
    return leaderChoosePolicy;
  }

  @Override
  public synchronized Pipeline create(ReplicationFactor factor)
      throws IOException {
    if (exceedPipelineNumberLimit(factor)) {
      throw new SCMException("Ratis pipeline number meets the limit: " +
          pipelineNumberLimit + " factor : " +
          factor.getNumber(),
          SCMException.ResultCodes.FAILED_TO_FIND_SUITABLE_NODE);
    }

    List<DatanodeDetails> dns;

    switch(factor) {
    case ONE:
      dns = pickNodesNeverUsed(ReplicationType.RATIS, ReplicationFactor.ONE);
      break;
    case THREE:
      dns = placementPolicy.chooseDatanodes(null,
          null, factor.getNumber(), 0);
      break;
    default:
      throw new IllegalStateException("Unknown factor: " + factor.name());
    }

    DatanodeDetails suggestedLeader = leaderChoosePolicy.chooseLeader(dns);

    Pipeline pipeline = Pipeline.newBuilder()
        .setId(PipelineID.randomId())
        .setState(PipelineState.ALLOCATED)
        .setType(ReplicationType.RATIS)
        .setFactor(factor)
        .setNodes(dns)
        .setSuggestedLeaderId(
            suggestedLeader != null ? suggestedLeader.getUuid() : null)
        .build();

    // Send command to datanodes to create pipeline
    final CreatePipelineCommand createCommand = suggestedLeader != null ?
        new CreatePipelineCommand(pipeline.getId(), pipeline.getType(),
            factor, dns, suggestedLeader) :
        new CreatePipelineCommand(pipeline.getId(), pipeline.getType(),
            factor, dns);

    createCommand.setTerm(scmContext.getTermOfLeader());

    dns.forEach(node -> {
      LOG.info("Sending CreatePipelineCommand for pipeline:{} to datanode:{}",
          pipeline.getId(), node.getUuidString());
      eventPublisher.fireEvent(SCMEvents.DATANODE_COMMAND,
          new CommandForDatanode<>(node.getUuid(), createCommand));
    });

    return pipeline;
  }

  @Override
  public Pipeline create(ReplicationFactor factor,
                         List<DatanodeDetails> nodes) {
    return Pipeline.newBuilder()
        .setId(PipelineID.randomId())
        .setState(PipelineState.ALLOCATED)
        .setType(ReplicationType.RATIS)
        .setFactor(factor)
        .setNodes(nodes)
        .build();
  }

  @Override
  public void shutdown() {
  }

  /**
   * Removes pipeline from SCM. Sends command to destroy pipeline on all
   * the datanodes.
   *
   * @param pipeline            - Pipeline to be destroyed
   * @throws NotLeaderException - Send datanode command while not leader
   */
<<<<<<< HEAD
  public void close(Pipeline pipeline) throws NotLeaderException {
=======
  @Override
  public void close(Pipeline pipeline) {
>>>>>>> 2fc1022b
    final ClosePipelineCommand closeCommand =
        new ClosePipelineCommand(pipeline.getId());
    closeCommand.setTerm(scmContext.getTermOfLeader());
    pipeline.getNodes().forEach(node -> {
      final CommandForDatanode<?> datanodeCommand =
          new CommandForDatanode<>(node.getUuid(), closeCommand);
      LOG.info("Send pipeline:{} close command to datanode {}",
          pipeline.getId(), datanodeCommand.getDatanodeId());
      eventPublisher.fireEvent(SCMEvents.DATANODE_COMMAND, datanodeCommand);
    });
  }
}<|MERGE_RESOLUTION|>--- conflicted
+++ resolved
@@ -198,12 +198,8 @@
    * @param pipeline            - Pipeline to be destroyed
    * @throws NotLeaderException - Send datanode command while not leader
    */
-<<<<<<< HEAD
+  @Override
   public void close(Pipeline pipeline) throws NotLeaderException {
-=======
-  @Override
-  public void close(Pipeline pipeline) {
->>>>>>> 2fc1022b
     final ClosePipelineCommand closeCommand =
         new ClosePipelineCommand(pipeline.getId());
     closeCommand.setTerm(scmContext.getTermOfLeader());
