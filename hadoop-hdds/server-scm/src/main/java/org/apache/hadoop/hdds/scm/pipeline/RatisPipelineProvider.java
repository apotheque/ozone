/**
 * Licensed to the Apache Software Foundation (ASF) under one
 * or more contributor license agreements.  See the NOTICE file
 * distributed with this work for additional information
 * regarding copyright ownership.  The ASF licenses this file
 * to you under the Apache License, Version 2.0 (the
 * "License"); you may not use this file except in compliance
 * with the License.  You may obtain a copy of the License at
 *
 *     http://www.apache.org/licenses/LICENSE-2.0
 *
 * Unless required by applicable law or agreed to in writing, software
 * distributed under the License is distributed on an "AS IS" BASIS,
 * WITHOUT WARRANTIES OR CONDITIONS OF ANY KIND, either express or implied.
 * See the License for the specific language governing permissions and
 * limitations under the License.
 */

package org.apache.hadoop.hdds.scm.pipeline;

import org.apache.hadoop.conf.Configuration;
import org.apache.hadoop.hdds.protocol.DatanodeDetails;
import org.apache.hadoop.hdds.protocol.proto.HddsProtos;
import org.apache.hadoop.hdds.protocol.proto.HddsProtos.ReplicationType;
import org.apache.hadoop.hdds.protocol.proto.HddsProtos.ReplicationFactor;
import org.apache.hadoop.hdds.scm.ScmConfigKeys;
import org.apache.hadoop.hdds.scm.events.SCMEvents;
import org.apache.hadoop.hdds.scm.exceptions.SCMException;
import org.apache.hadoop.hdds.scm.node.NodeManager;
import org.apache.hadoop.hdds.scm.node.NodeStatus;
import org.apache.hadoop.hdds.scm.pipeline.Pipeline.PipelineState;
import org.apache.hadoop.hdds.server.events.EventPublisher;
import org.apache.hadoop.ozone.protocol.commands.ClosePipelineCommand;
import org.apache.hadoop.ozone.protocol.commands.CommandForDatanode;
import org.apache.hadoop.ozone.protocol.commands.CreatePipelineCommand;
import org.slf4j.Logger;
import org.slf4j.LoggerFactory;

import java.io.IOException;
import java.util.HashSet;
import java.util.List;
import java.util.Set;
import java.util.stream.Collectors;

/**
 * Implements Api for creating ratis pipelines.
 */
public class RatisPipelineProvider implements PipelineProvider {

  private static final Logger LOG =
      LoggerFactory.getLogger(RatisPipelineProvider.class);

  private final NodeManager nodeManager;
  private final PipelineStateManager stateManager;
  private final Configuration conf;
  private final EventPublisher eventPublisher;
  private final PipelinePlacementPolicy placementPolicy;
  private int pipelineNumberLimit;
  private int maxPipelinePerDatanode;

  RatisPipelineProvider(NodeManager nodeManager,
      PipelineStateManager stateManager, Configuration conf,
      EventPublisher eventPublisher) {
    this.nodeManager = nodeManager;
    this.stateManager = stateManager;
    this.conf = conf;
    this.eventPublisher = eventPublisher;
    this.placementPolicy =
        new PipelinePlacementPolicy(nodeManager, stateManager, conf);
    this.pipelineNumberLimit = conf.getInt(
        ScmConfigKeys.OZONE_SCM_RATIS_PIPELINE_LIMIT,
        ScmConfigKeys.OZONE_SCM_RATIS_PIPELINE_LIMIT_DEFAULT);
    this.maxPipelinePerDatanode = conf.getInt(
        ScmConfigKeys.OZONE_DATANODE_PIPELINE_LIMIT,
        ScmConfigKeys.OZONE_DATANODE_PIPELINE_LIMIT_DEFAULT);
  }

  private List<DatanodeDetails> pickNodesNeverUsed(ReplicationFactor factor)
      throws SCMException {
    Set<DatanodeDetails> dnsUsed = new HashSet<>();
    stateManager.getPipelines(ReplicationType.RATIS, factor)
        .stream().filter(
          p -> p.getPipelineState().equals(PipelineState.OPEN) ||
              p.getPipelineState().equals(PipelineState.DORMANT) ||
              p.getPipelineState().equals(PipelineState.ALLOCATED))
        .forEach(p -> dnsUsed.addAll(p.getNodes()));

    // Get list of healthy nodes
    List<DatanodeDetails> dns = nodeManager
        .getNodes(HddsProtos.NodeState.HEALTHY)
        .parallelStream()
        .filter(dn -> !dnsUsed.contains(dn))
        .limit(factor.getNumber())
        .collect(Collectors.toList());
    if (dns.size() < factor.getNumber()) {
      String e = String
          .format("Cannot create pipeline of factor %d using %d nodes." +
                  " Used %d nodes. Healthy nodes %d", factor.getNumber(),
              dns.size(), dnsUsed.size(),
              nodeManager.getNodes(HddsProtos.NodeState.HEALTHY).size());
      throw new SCMException(e,
          SCMException.ResultCodes.FAILED_TO_FIND_SUITABLE_NODE);
    }
    return dns;
  }

  private boolean exceedPipelineNumberLimit(ReplicationFactor factor) {
    if (factor != ReplicationFactor.THREE) {
      // Only put limits for Factor THREE pipelines.
      return false;
    }
    // Per datanode limit
    if (maxPipelinePerDatanode > 0) {
      return (stateManager.getPipelines(ReplicationType.RATIS, factor).size() -
          stateManager.getPipelines(ReplicationType.RATIS, factor,
              Pipeline.PipelineState.CLOSED).size()) > maxPipelinePerDatanode *
          nodeManager.getNodeCount(HddsProtos.NodeState.HEALTHY) /
          factor.getNumber();
    }

    // Global limit
    if (pipelineNumberLimit > 0) {
      return (stateManager.getPipelines(ReplicationType.RATIS,
          ReplicationFactor.THREE).size() - stateManager.getPipelines(
          ReplicationType.RATIS, ReplicationFactor.THREE,
          Pipeline.PipelineState.CLOSED).size()) >
          (pipelineNumberLimit - stateManager.getPipelines(
              ReplicationType.RATIS, ReplicationFactor.ONE).size());
    }

    return false;
  }

  @Override
  public Pipeline create(ReplicationFactor factor) throws IOException {
    if (exceedPipelineNumberLimit(factor)) {
      throw new SCMException("Ratis pipeline number meets the limit: " +
          pipelineNumberLimit + " factor : " +
          factor.getNumber(),
          SCMException.ResultCodes.FAILED_TO_FIND_SUITABLE_NODE);
    }

<<<<<<< HEAD
    // Get list of healthy nodes
    List<DatanodeDetails> dns =
        nodeManager.getNodes(NodeStatus.inServiceHealthy())
            .parallelStream()
            .filter(dn -> !dnsUsed.contains(dn))
            .limit(factor.getNumber())
            .collect(Collectors.toList());
    if (dns.size() < factor.getNumber()) {
      String e = String
          .format("Cannot create pipeline of factor %d using %d nodes.",
              factor.getNumber(), dns.size());
      throw new InsufficientDatanodesException(e);
=======
    List<DatanodeDetails> dns;

    switch(factor) {
    case ONE:
      dns = pickNodesNeverUsed(ReplicationFactor.ONE);
      break;
    case THREE:
      dns = placementPolicy.chooseDatanodes(null,
          null, factor.getNumber(), 0);
      break;
    default:
      throw new IllegalStateException("Unknown factor: " + factor.name());
>>>>>>> 63fde40d
    }

    Pipeline pipeline = Pipeline.newBuilder()
        .setId(PipelineID.randomId())
        .setState(PipelineState.ALLOCATED)
        .setType(ReplicationType.RATIS)
        .setFactor(factor)
        .setNodes(dns)
        .build();

    // Send command to datanodes to create pipeline
    final CreatePipelineCommand createCommand =
        new CreatePipelineCommand(pipeline.getId(), pipeline.getType(),
            factor, dns);

    dns.forEach(node -> {
      LOG.info("Sending CreatePipelineCommand for pipeline:{} to datanode:{}",
          pipeline.getId(), node.getUuidString());
      eventPublisher.fireEvent(SCMEvents.DATANODE_COMMAND,
          new CommandForDatanode<>(node.getUuid(), createCommand));
    });

    return pipeline;
  }

  @Override
  public Pipeline create(ReplicationFactor factor,
                         List<DatanodeDetails> nodes) {
    return Pipeline.newBuilder()
        .setId(PipelineID.randomId())
        .setState(PipelineState.ALLOCATED)
        .setType(ReplicationType.RATIS)
        .setFactor(factor)
        .setNodes(nodes)
        .build();
  }

  @Override
  public void shutdown() {
  }

  /**
   * Removes pipeline from SCM. Sends command to destroy pipeline on all
   * the datanodes.
   *
   * @param pipeline        - Pipeline to be destroyed
   * @throws IOException
   */
  public void close(Pipeline pipeline) {
    final ClosePipelineCommand closeCommand =
        new ClosePipelineCommand(pipeline.getId());
    pipeline.getNodes().stream().forEach(node -> {
      final CommandForDatanode datanodeCommand =
          new CommandForDatanode<>(node.getUuid(), closeCommand);
      LOG.info("Send pipeline:{} close command to datanode {}",
          pipeline.getId(), datanodeCommand.getDatanodeId());
      eventPublisher.fireEvent(SCMEvents.DATANODE_COMMAND, datanodeCommand);
    });
  }
}<|MERGE_RESOLUTION|>--- conflicted
+++ resolved
@@ -20,7 +20,6 @@
 
 import org.apache.hadoop.conf.Configuration;
 import org.apache.hadoop.hdds.protocol.DatanodeDetails;
-import org.apache.hadoop.hdds.protocol.proto.HddsProtos;
 import org.apache.hadoop.hdds.protocol.proto.HddsProtos.ReplicationType;
 import org.apache.hadoop.hdds.protocol.proto.HddsProtos.ReplicationFactor;
 import org.apache.hadoop.hdds.scm.ScmConfigKeys;
@@ -87,7 +86,7 @@
 
     // Get list of healthy nodes
     List<DatanodeDetails> dns = nodeManager
-        .getNodes(HddsProtos.NodeState.HEALTHY)
+        .getNodes(NodeStatus.inServiceHealthy())
         .parallelStream()
         .filter(dn -> !dnsUsed.contains(dn))
         .limit(factor.getNumber())
@@ -97,7 +96,7 @@
           .format("Cannot create pipeline of factor %d using %d nodes." +
                   " Used %d nodes. Healthy nodes %d", factor.getNumber(),
               dns.size(), dnsUsed.size(),
-              nodeManager.getNodes(HddsProtos.NodeState.HEALTHY).size());
+              nodeManager.getNodes(NodeStatus.inServiceHealthy()).size());
       throw new SCMException(e,
           SCMException.ResultCodes.FAILED_TO_FIND_SUITABLE_NODE);
     }
@@ -114,7 +113,7 @@
       return (stateManager.getPipelines(ReplicationType.RATIS, factor).size() -
           stateManager.getPipelines(ReplicationType.RATIS, factor,
               Pipeline.PipelineState.CLOSED).size()) > maxPipelinePerDatanode *
-          nodeManager.getNodeCount(HddsProtos.NodeState.HEALTHY) /
+          nodeManager.getNodeCount(NodeStatus.inServiceHealthy()) /
           factor.getNumber();
     }
 
@@ -140,20 +139,6 @@
           SCMException.ResultCodes.FAILED_TO_FIND_SUITABLE_NODE);
     }
 
-<<<<<<< HEAD
-    // Get list of healthy nodes
-    List<DatanodeDetails> dns =
-        nodeManager.getNodes(NodeStatus.inServiceHealthy())
-            .parallelStream()
-            .filter(dn -> !dnsUsed.contains(dn))
-            .limit(factor.getNumber())
-            .collect(Collectors.toList());
-    if (dns.size() < factor.getNumber()) {
-      String e = String
-          .format("Cannot create pipeline of factor %d using %d nodes.",
-              factor.getNumber(), dns.size());
-      throw new InsufficientDatanodesException(e);
-=======
     List<DatanodeDetails> dns;
 
     switch(factor) {
@@ -166,7 +151,6 @@
       break;
     default:
       throw new IllegalStateException("Unknown factor: " + factor.name());
->>>>>>> 63fde40d
     }
 
     Pipeline pipeline = Pipeline.newBuilder()
