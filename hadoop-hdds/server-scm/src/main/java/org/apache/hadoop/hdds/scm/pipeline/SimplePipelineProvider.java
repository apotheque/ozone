/**
 * Licensed to the Apache Software Foundation (ASF) under one
 * or more contributor license agreements.  See the NOTICE file
 * distributed with this work for additional information
 * regarding copyright ownership.  The ASF licenses this file
 * to you under the Apache License, Version 2.0 (the
 * "License"); you may not use this file except in compliance
 * with the License.  You may obtain a copy of the License at
 *
 *     http://www.apache.org/licenses/LICENSE-2.0
 *
 * Unless required by applicable law or agreed to in writing, software
 * distributed under the License is distributed on an "AS IS" BASIS,
 * WITHOUT WARRANTIES OR CONDITIONS OF ANY KIND, either express or implied.
 * See the License for the specific language governing permissions and
 * limitations under the License.
 */

package org.apache.hadoop.hdds.scm.pipeline;

import org.apache.hadoop.hdds.client.StandaloneReplicationConfig;
import org.apache.hadoop.hdds.protocol.DatanodeDetails;
import org.apache.hadoop.hdds.scm.node.NodeManager;
import org.apache.hadoop.hdds.scm.pipeline.Pipeline.PipelineState;

import java.io.IOException;
import java.util.Collections;
import java.util.List;

/**
 * Implements Api for creating stand alone pipelines.
 */
public class SimplePipelineProvider
    extends PipelineProvider<StandaloneReplicationConfig> {

  public SimplePipelineProvider(NodeManager nodeManager,
      StateManager stateManager) {
    super(nodeManager, stateManager);
  }

  @Override
  public Pipeline create(StandaloneReplicationConfig replicationConfig)
      throws IOException {
<<<<<<< HEAD
    return create(replicationConfig, Collections.emptyList(),
        Collections.emptyList());
  }

  @Override
  public Pipeline create(StandaloneReplicationConfig replicationConfig,
      List<DatanodeDetails> excludedNodes, List<DatanodeDetails> favoredNodes)
      throws IOException {
    List<DatanodeDetails> dns = pickNodesNeverUsed(replicationConfig);
=======
    List<DatanodeDetails> dns = pickNodesNotUsed(replicationConfig);
>>>>>>> 59d6e950
    if (dns.size() < replicationConfig.getRequiredNodes()) {
      String e = String
          .format("Cannot create pipeline of factor %d using %d nodes.",
              replicationConfig.getRequiredNodes(), dns.size());
      throw new InsufficientDatanodesException(e);
    }

    Collections.shuffle(dns);
    return Pipeline.newBuilder()
        .setId(PipelineID.randomId())
        .setState(PipelineState.OPEN)
        .setReplicationConfig(replicationConfig)
        .setNodes(dns.subList(0,
            replicationConfig.getReplicationFactor().getNumber()))
        .build();
  }

  @Override
  public Pipeline create(StandaloneReplicationConfig replicationConfig,
      List<DatanodeDetails> nodes) {
    return Pipeline.newBuilder()
        .setId(PipelineID.randomId())
        .setState(PipelineState.OPEN)
        .setReplicationConfig(replicationConfig)
        .setNodes(nodes)
        .build();
  }

  @Override
  public void close(Pipeline pipeline) throws IOException {

  }

  @Override
  public void shutdown() {
    // Do nothing.
  }
}<|MERGE_RESOLUTION|>--- conflicted
+++ resolved
@@ -41,7 +41,6 @@
   @Override
   public Pipeline create(StandaloneReplicationConfig replicationConfig)
       throws IOException {
-<<<<<<< HEAD
     return create(replicationConfig, Collections.emptyList(),
         Collections.emptyList());
   }
@@ -50,10 +49,7 @@
   public Pipeline create(StandaloneReplicationConfig replicationConfig,
       List<DatanodeDetails> excludedNodes, List<DatanodeDetails> favoredNodes)
       throws IOException {
-    List<DatanodeDetails> dns = pickNodesNeverUsed(replicationConfig);
-=======
     List<DatanodeDetails> dns = pickNodesNotUsed(replicationConfig);
->>>>>>> 59d6e950
     if (dns.size() < replicationConfig.getRequiredNodes()) {
       String e = String
           .format("Cannot create pipeline of factor %d using %d nodes.",
