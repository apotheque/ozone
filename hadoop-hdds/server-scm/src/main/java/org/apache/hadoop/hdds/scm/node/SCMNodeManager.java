/**
 * Licensed to the Apache Software Foundation (ASF) under one
 * or more contributor license agreements.  See the NOTICE file
 * distributed with this work for additional information
 * regarding copyright ownership.  The ASF licenses this file
 * to you under the Apache License, Version 2.0 (the
 * "License"); you may not use this file except in compliance
 * with the License.  You may obtain a copy of the License at
 * <p>
 * http://www.apache.org/licenses/LICENSE-2.0
 * <p>
 * Unless required by applicable law or agreed to in writing, software
 * distributed under the License is distributed on an "AS IS" BASIS,
 * WITHOUT WARRANTIES OR CONDITIONS OF ANY KIND, either express or implied.
 * See the License for the specific language governing permissions and
 * limitations under the License.
 */
package org.apache.hadoop.hdds.scm.node;

import javax.management.ObjectName;
import java.io.IOException;
import java.net.InetAddress;
import java.util.ArrayList;
import java.util.HashMap;
import java.util.List;
import java.util.Map;
import java.util.Set;
import java.util.LinkedList;
import java.util.UUID;
import java.util.concurrent.ConcurrentHashMap;
import java.util.concurrent.ScheduledFuture;
import java.util.stream.Collectors;

import edu.umd.cs.findbugs.annotations.SuppressFBWarnings;
import org.apache.hadoop.hdds.conf.OzoneConfiguration;
import org.apache.hadoop.hdds.protocol.DatanodeDetails;
import org.apache.hadoop.hdds.protocol.proto.HddsProtos.NodeState;
import org.apache.hadoop.hdds.protocol.proto.HddsProtos.NodeOperationalState;
import org.apache.hadoop.hdds.protocol.proto.StorageContainerDatanodeProtocolProtos;
import org.apache.hadoop.hdds.protocol.proto.StorageContainerDatanodeProtocolProtos.NodeReportProto;
import org.apache.hadoop.hdds.protocol.proto.StorageContainerDatanodeProtocolProtos.PipelineReportsProto;
import org.apache.hadoop.hdds.protocol.proto.StorageContainerDatanodeProtocolProtos.SCMRegisteredResponseProto.ErrorCode;
import org.apache.hadoop.hdds.protocol.proto.StorageContainerDatanodeProtocolProtos.SCMVersionRequestProto;
import org.apache.hadoop.hdds.protocol.proto.StorageContainerDatanodeProtocolProtos.StorageReportProto;
import org.apache.hadoop.hdds.scm.VersionInfo;
import org.apache.hadoop.hdds.scm.container.ContainerID;
import org.apache.hadoop.hdds.scm.container.placement.metrics.SCMNodeMetric;
import org.apache.hadoop.hdds.scm.container.placement.metrics.SCMNodeStat;
import org.apache.hadoop.hdds.scm.net.NetworkTopology;
import org.apache.hadoop.hdds.scm.node.states.NodeAlreadyExistsException;
import org.apache.hadoop.hdds.scm.node.states.NodeNotFoundException;
import org.apache.hadoop.hdds.scm.pipeline.Pipeline;
import org.apache.hadoop.hdds.scm.pipeline.PipelineID;
import org.apache.hadoop.hdds.scm.server.SCMStorageConfig;
import org.apache.hadoop.hdds.server.events.EventPublisher;
import org.apache.hadoop.hdfs.DFSConfigKeys;
import org.apache.hadoop.ipc.Server;
import org.apache.hadoop.metrics2.util.MBeans;
import org.apache.hadoop.net.CachedDNSToSwitchMapping;
import org.apache.hadoop.net.DNSToSwitchMapping;
import org.apache.hadoop.net.TableMapping;
import org.apache.hadoop.ozone.OzoneConsts;
import org.apache.hadoop.ozone.protocol.VersionResponse;
import org.apache.hadoop.ozone.protocol.commands.CommandForDatanode;
import org.apache.hadoop.ozone.protocol.commands.RegisteredCommand;
import org.apache.hadoop.ozone.protocol.commands.SCMCommand;
import org.apache.hadoop.util.ReflectionUtils;

import com.google.common.annotations.VisibleForTesting;
import com.google.common.base.Preconditions;
import com.google.common.base.Strings;
import org.slf4j.Logger;
import org.slf4j.LoggerFactory;

/**
 * Maintains information about the Datanodes on SCM side.
 * <p>
 * Heartbeats under SCM is very simple compared to HDFS heartbeatManager.
 * <p>
 * The getNode(byState) functions make copy of node maps and then creates a list
 * based on that. It should be assumed that these get functions always report
 * *stale* information. For example, getting the deadNodeCount followed by
 * getNodes(DEAD) could very well produce totally different count. Also
 * getNodeCount(HEALTHY) + getNodeCount(DEAD) + getNodeCode(STALE), is not
 * guaranteed to add up to the total nodes that we know off. Please treat all
 * get functions in this file as a snap-shot of information that is inconsistent
 * as soon as you read it.
 */
public class SCMNodeManager implements NodeManager {

  private static final Logger LOG =
      LoggerFactory.getLogger(SCMNodeManager.class);

  private final NodeStateManager nodeStateManager;
  private final VersionInfo version;
  private final CommandQueue commandQueue;
  private final SCMNodeMetrics metrics;
  // Node manager MXBean
  private ObjectName nmInfoBean;
  private final SCMStorageConfig scmStorageConfig;
  private final NetworkTopology clusterMap;
  private final DNSToSwitchMapping dnsToSwitchMapping;
  private final boolean useHostname;
  private final ConcurrentHashMap<String, Set<String>> dnsToUuidMap =
      new ConcurrentHashMap<>();

  /**
   * Constructs SCM machine Manager.
   */
  public SCMNodeManager(OzoneConfiguration conf,
      SCMStorageConfig scmStorageConfig, EventPublisher eventPublisher,
      NetworkTopology networkTopology) {
    this.nodeStateManager = new NodeStateManager(conf, eventPublisher);
    this.version = VersionInfo.getLatestVersion();
    this.commandQueue = new CommandQueue();
    this.scmStorageConfig = scmStorageConfig;
    LOG.info("Entering startup safe mode.");
    registerMXBean();
    this.metrics = SCMNodeMetrics.create(this);
    this.clusterMap = networkTopology;
    Class<? extends DNSToSwitchMapping> dnsToSwitchMappingClass =
        conf.getClass(DFSConfigKeys.NET_TOPOLOGY_NODE_SWITCH_MAPPING_IMPL_KEY,
            TableMapping.class, DNSToSwitchMapping.class);
    DNSToSwitchMapping newInstance = ReflectionUtils.newInstance(
        dnsToSwitchMappingClass, conf);
    this.dnsToSwitchMapping =
        ((newInstance instanceof CachedDNSToSwitchMapping) ? newInstance
            : new CachedDNSToSwitchMapping(newInstance));
    this.useHostname = conf.getBoolean(
        DFSConfigKeys.DFS_DATANODE_USE_DN_HOSTNAME,
        DFSConfigKeys.DFS_DATANODE_USE_DN_HOSTNAME_DEFAULT);
  }

  private void registerMXBean() {
    this.nmInfoBean = MBeans.register("SCMNodeManager",
        "SCMNodeManagerInfo", this);
  }

  private void unregisterMXBean() {
    if (this.nmInfoBean != null) {
      MBeans.unregister(this.nmInfoBean);
      this.nmInfoBean = null;
    }
  }

  /**
   * Returns all datanode that are in the given state. This function works by
   * taking a snapshot of the current collection and then returning the list
   * from that collection. This means that real map might have changed by the
   * time we return this list.
   *
   * @return List of Datanodes that are known to SCM in the requested state.
   */
  @Override
<<<<<<< HEAD
  public List<DatanodeDetails> getNodes(NodeStatus nodeStatus) {
    return nodeStateManager.getNodes(nodeStatus)
        .stream()
        .map(node -> (DatanodeDetails)node).collect(Collectors.toList());
  }

  /**
   * Returns all datanode that are in the given states. Passing null for one of
   * of the states acts like a wildcard for that state. This function works by
   * taking a snapshot of the current collection and then returning the list
   * from that collection. This means that real map might have changed by the
   * time we return this list.
   *
   * @param opState The operational state of the node
   * @param health The health of the node
   * @return List of Datanodes that are known to SCM in the requested states.
   */
  @Override
  public List<DatanodeDetails> getNodes(
      NodeOperationalState opState, NodeState health) {
    return nodeStateManager.getNodes(opState, health)
        .stream()
        .map(node -> (DatanodeDetails)node).collect(Collectors.toList());
=======
  public List<DatanodeDetails> getNodes(NodeState nodestate) {
    return nodeStateManager.getNodes(nodestate).stream()
        .map(node -> (DatanodeDetails) node).collect(Collectors.toList());
>>>>>>> ab7987c0
  }

  /**
   * Returns all datanodes that are known to SCM.
   *
   * @return List of DatanodeDetails
   */
  @Override
  public List<DatanodeDetails> getAllNodes() {
    return nodeStateManager.getAllNodes().stream()
        .map(node -> (DatanodeDetails) node).collect(Collectors.toList());
  }

  /**
   * Returns the Number of Datanodes by State they are in.
   *
   * @return count
   */
  @Override
  public int getNodeCount(NodeStatus nodeStatus) {
    return nodeStateManager.getNodeCount(nodeStatus);
  }

  /**
   * Returns the Number of Datanodes by State they are in. Passing null for
   * either of the states acts like a wildcard for that state.
   *
   * @parem nodeOpState - The Operational State of the node
   * @param health - The health of the node
   * @return count
   */
  @Override
  public int getNodeCount(NodeOperationalState nodeOpState, NodeState health) {
    return nodeStateManager.getNodeCount(nodeOpState, health);
  }

  /**
   * Returns the node status of a specific node.
   *
   * @param datanodeDetails Datanode Details
   * @return NodeStatus for the node
   */
  @Override
  public NodeStatus getNodeStatus(DatanodeDetails datanodeDetails) {
    try {
      return nodeStateManager.getNodeStatus(datanodeDetails);
    } catch (NodeNotFoundException e) {
      // TODO: should we throw NodeNotFoundException?
      return null;
    }
  }

  /**
   * Set the operation state of a node.
   * @param datanodeDetails The datanode to set the new state for
   * @param newState The new operational state for the node
   */
  @Override
  public void setNodeOperationalState(DatanodeDetails datanodeDetails,
      NodeOperationalState newState) throws NodeNotFoundException{
    nodeStateManager.setNodeOperationalState(datanodeDetails, newState);
  }

  /**
   * Closes this stream and releases any system resources associated with it. If
   * the stream is already closed then invoking this method has no effect.
   *
   * @throws IOException if an I/O error occurs
   */
  @Override
  public void close() throws IOException {
    unregisterMXBean();
    metrics.unRegister();
    nodeStateManager.close();
  }

  /**
   * Gets the version info from SCM.
   *
   * @param versionRequest - version Request.
   * @return - returns SCM version info and other required information needed by
   * datanode.
   */
  @Override
  public VersionResponse getVersion(SCMVersionRequestProto versionRequest) {
    return VersionResponse.newBuilder()
        .setVersion(this.version.getVersion())
        .addValue(OzoneConsts.SCM_ID,
            this.scmStorageConfig.getScmId())
        .addValue(OzoneConsts.CLUSTER_ID, this.scmStorageConfig.getClusterID())
        .build();
  }

  /**
   * Register the node if the node finds that it is not registered with any
   * SCM.
   *
   * @param datanodeDetails - Send datanodeDetails with Node info.
   *                        This function generates and assigns new datanode ID
   *                        for the datanode. This allows SCM to be run
   *                        independent
   *                        of Namenode if required.
   * @param nodeReport      NodeReport.
   * @return SCMHeartbeatResponseProto
   */
  @Override
  public RegisteredCommand register(
      DatanodeDetails datanodeDetails, NodeReportProto nodeReport,
      PipelineReportsProto pipelineReportsProto) {

    InetAddress dnAddress = Server.getRemoteIp();
    if (dnAddress != null) {
      // Mostly called inside an RPC, update ip and peer hostname
      datanodeDetails.setHostName(dnAddress.getHostName());
      datanodeDetails.setIpAddress(dnAddress.getHostAddress());
    }
    try {
      String dnsName;
      String networkLocation;
      datanodeDetails.setNetworkName(datanodeDetails.getUuidString());
      if (useHostname) {
        dnsName = datanodeDetails.getHostName();
      } else {
        dnsName = datanodeDetails.getIpAddress();
      }
      networkLocation = nodeResolve(dnsName);
      if (networkLocation != null) {
        datanodeDetails.setNetworkLocation(networkLocation);
      }
      nodeStateManager.addNode(datanodeDetails);
      clusterMap.add(datanodeDetails);
      addEntryTodnsToUuidMap(dnsName, datanodeDetails.getUuidString());
      // Updating Node Report, as registration is successful
      processNodeReport(datanodeDetails, nodeReport);
      LOG.info("Registered Data node : {}", datanodeDetails);
    } catch (NodeAlreadyExistsException e) {
      if (LOG.isTraceEnabled()) {
        LOG.trace("Datanode is already registered. Datanode: {}",
            datanodeDetails.toString());
      }
    }

    return RegisteredCommand.newBuilder().setErrorCode(ErrorCode.success)
        .setDatanode(datanodeDetails)
        .setClusterID(this.scmStorageConfig.getClusterID())
        .build();
  }

  /**
   * Add an entry to the dnsToUuidMap, which maps hostname / IP to the DNs
   * running on that host. As each address can have many DNs running on it,
   * this is a one to many mapping.
   * @param dnsName String representing the hostname or IP of the node
   * @param uuid String representing the UUID of the registered node.
   */
  @SuppressFBWarnings(value="AT_OPERATION_SEQUENCE_ON_CONCURRENT_ABSTRACTION",
      justification="The method is synchronized and this is the only place "+
          "dnsToUuidMap is modified")
  private synchronized void addEntryTodnsToUuidMap(
      String dnsName, String uuid) {
    Set<String> dnList = dnsToUuidMap.get(dnsName);
    if (dnList == null) {
      dnList = ConcurrentHashMap.newKeySet();
      dnsToUuidMap.put(dnsName, dnList);
    }
    dnList.add(uuid);
  }

  /**
   * Send heartbeat to indicate the datanode is alive and doing well.
   *
   * @param datanodeDetails - DatanodeDetailsProto.
   * @return SCMheartbeat response.
   */
  @Override
  public List<SCMCommand> processHeartbeat(DatanodeDetails datanodeDetails) {
    Preconditions.checkNotNull(datanodeDetails, "Heartbeat is missing " +
        "DatanodeDetails.");
    try {
      nodeStateManager.updateLastHeartbeatTime(datanodeDetails);
      metrics.incNumHBProcessed();
    } catch (NodeNotFoundException e) {
      metrics.incNumHBProcessingFailed();
      LOG.error("SCM trying to process heartbeat from an " +
          "unregistered node {}. Ignoring the heartbeat.", datanodeDetails);
    }
    return commandQueue.getCommand(datanodeDetails.getUuid());
  }

  @Override
  public Boolean isNodeRegistered(DatanodeDetails datanodeDetails) {
    try {
      nodeStateManager.getNode(datanodeDetails);
      return true;
    } catch (NodeNotFoundException e) {
      return false;
    }
  }

  /**
   * Process node report.
   *
   * @param datanodeDetails
   * @param nodeReport
   */
  @Override
  public void processNodeReport(DatanodeDetails datanodeDetails,
      NodeReportProto nodeReport) {
    if (LOG.isDebugEnabled()) {
      LOG.debug("Processing node report from [datanode={}]",
          datanodeDetails.getHostName());
    }
    if (LOG.isTraceEnabled()) {
      LOG.trace("HB is received from [datanode={}]: <json>{}</json>",
          datanodeDetails.getHostName(),
          nodeReport.toString().replaceAll("\n", "\\\\n"));
    }
    try {
      DatanodeInfo datanodeInfo = nodeStateManager.getNode(datanodeDetails);
      if (nodeReport != null) {
        datanodeInfo.updateStorageReports(nodeReport.getStorageReportList());
        metrics.incNumNodeReportProcessed();
      }
    } catch (NodeNotFoundException e) {
      metrics.incNumNodeReportProcessingFailed();
      LOG.warn("Got node report from unregistered datanode {}",
          datanodeDetails);
    }
  }

  /**
   * Returns the aggregated node stats.
   *
   * @return the aggregated node stats.
   */
  @Override
  public SCMNodeStat getStats() {
    long capacity = 0L;
    long used = 0L;
    long remaining = 0L;

    for (SCMNodeStat stat : getNodeStats().values()) {
      capacity += stat.getCapacity().get();
      used += stat.getScmUsed().get();
      remaining += stat.getRemaining().get();
    }
    return new SCMNodeStat(capacity, used, remaining);
  }

  /**
   * Return a map of node stats.
   *
   * @return a map of individual node stats (live/stale but not dead).
   */
  @Override
  public Map<DatanodeDetails, SCMNodeStat> getNodeStats() {

    final Map<DatanodeDetails, SCMNodeStat> nodeStats = new HashMap<>();

<<<<<<< HEAD
    final List<DatanodeInfo> healthyNodes =  nodeStateManager
        .getHealthyNodes();
=======
    final List<DatanodeInfo> healthyNodes = nodeStateManager
        .getNodes(NodeState.HEALTHY);
>>>>>>> ab7987c0
    final List<DatanodeInfo> staleNodes = nodeStateManager
        .getStaleNodes();
    final List<DatanodeInfo> datanodes = new ArrayList<>(healthyNodes);
    datanodes.addAll(staleNodes);

    for (DatanodeInfo dnInfo : datanodes) {
      SCMNodeStat nodeStat = getNodeStatInternal(dnInfo);
      if (nodeStat != null) {
        nodeStats.put(dnInfo, nodeStat);
      }
    }
    return nodeStats;
  }

  /**
   * Return the node stat of the specified datanode.
   *
   * @param datanodeDetails - datanode ID.
   * @return node stat if it is live/stale, null if it is decommissioned or
   * doesn't exist.
   */
  @Override
  public SCMNodeMetric getNodeStat(DatanodeDetails datanodeDetails) {
    final SCMNodeStat nodeStat = getNodeStatInternal(datanodeDetails);
    return nodeStat != null ? new SCMNodeMetric(nodeStat) : null;
  }

  private SCMNodeStat getNodeStatInternal(DatanodeDetails datanodeDetails) {
    try {
      long capacity = 0L;
      long used = 0L;
      long remaining = 0L;

      final DatanodeInfo datanodeInfo = nodeStateManager
          .getNode(datanodeDetails);
      final List<StorageReportProto> storageReportProtos = datanodeInfo
          .getStorageReports();
      for (StorageReportProto reportProto : storageReportProtos) {
        capacity += reportProto.getCapacity();
        used += reportProto.getScmUsed();
        remaining += reportProto.getRemaining();
      }
      return new SCMNodeStat(capacity, used, remaining);
    } catch (NodeNotFoundException e) {
      LOG.warn("Cannot generate NodeStat, datanode {} not found.",
          datanodeDetails.getUuid());
      return null;
    }
  }

  @Override
  public Map<String, Integer> getNodeCount() {
    // TODO - This does not consider decom, maint etc.
    Map<String, Integer> nodeCountMap = new HashMap<String, Integer>();
<<<<<<< HEAD
    for(NodeState state : NodeState.values()) {
      // TODO - this iterate the node list once per state and needs
      //        fixed to only perform one pass.
      nodeCountMap.put(state.toString(), getNodeCount(null, state));
=======
    for (NodeState state : NodeState.values()) {
      nodeCountMap.put(state.toString(), getNodeCount(state));
>>>>>>> ab7987c0
    }
    return nodeCountMap;
  }

  // We should introduce DISK, SSD, etc., notion in
  // SCMNodeStat and try to use it.
  @Override
  public Map<String, Long> getNodeInfo() {
    long diskCapacity = 0L;
    long diskUsed = 0L;
    long diskRemaning = 0L;

    long ssdCapacity = 0L;
    long ssdUsed = 0L;
    long ssdRemaining = 0L;

<<<<<<< HEAD
    List<DatanodeInfo> healthyNodes =  nodeStateManager.getHealthyNodes();
    List<DatanodeInfo> staleNodes = nodeStateManager.getStaleNodes();
=======
    List<DatanodeInfo> healthyNodes = nodeStateManager
        .getNodes(NodeState.HEALTHY);
    List<DatanodeInfo> staleNodes = nodeStateManager
        .getNodes(NodeState.STALE);
>>>>>>> ab7987c0

    List<DatanodeInfo> datanodes = new ArrayList<>(healthyNodes);
    datanodes.addAll(staleNodes);

    for (DatanodeInfo dnInfo : datanodes) {
      List<StorageReportProto> storageReportProtos = dnInfo.getStorageReports();
      for (StorageReportProto reportProto : storageReportProtos) {
        if (reportProto.getStorageType() ==
            StorageContainerDatanodeProtocolProtos.StorageTypeProto.DISK) {
          diskCapacity += reportProto.getCapacity();
          diskRemaning += reportProto.getRemaining();
          diskUsed += reportProto.getScmUsed();
        } else if (reportProto.getStorageType() ==
            StorageContainerDatanodeProtocolProtos.StorageTypeProto.SSD) {
          ssdCapacity += reportProto.getCapacity();
          ssdRemaining += reportProto.getRemaining();
          ssdUsed += reportProto.getScmUsed();
        }
      }
    }

    Map<String, Long> nodeInfo = new HashMap<>();
    nodeInfo.put("DISKCapacity", diskCapacity);
    nodeInfo.put("DISKUsed", diskUsed);
    nodeInfo.put("DISKRemaining", diskRemaning);

    nodeInfo.put("SSDCapacity", ssdCapacity);
    nodeInfo.put("SSDUsed", ssdUsed);
    nodeInfo.put("SSDRemaining", ssdRemaining);
    return nodeInfo;
  }

  /**
   * Get set of pipelines a datanode is part of.
   *
   * @param datanodeDetails - datanodeID
   * @return Set of PipelineID
   */
  @Override
  public Set<PipelineID> getPipelines(DatanodeDetails datanodeDetails) {
    return nodeStateManager.getPipelineByDnID(datanodeDetails.getUuid());
  }

  /**
   * Add pipeline information in the NodeManager.
   *
   * @param pipeline - Pipeline to be added
   */
  @Override
  public void addPipeline(Pipeline pipeline) {
    nodeStateManager.addPipeline(pipeline);
  }

  /**
   * Remove a pipeline information from the NodeManager.
   *
   * @param pipeline - Pipeline to be removed
   */
  @Override
  public void removePipeline(Pipeline pipeline) {
    nodeStateManager.removePipeline(pipeline);
  }

  @Override
  public void addContainer(final DatanodeDetails datanodeDetails,
      final ContainerID containerId)
      throws NodeNotFoundException {
    nodeStateManager.addContainer(datanodeDetails.getUuid(), containerId);
  }

  /**
   * Update set of containers available on a datanode.
   *
   * @param datanodeDetails - DatanodeID
   * @param containerIds    - Set of containerIDs
   * @throws NodeNotFoundException - if datanode is not known. For new datanode
   *                               use addDatanodeInContainerMap call.
   */
  @Override
  public void setContainers(DatanodeDetails datanodeDetails,
      Set<ContainerID> containerIds) throws NodeNotFoundException {
    nodeStateManager.setContainers(datanodeDetails.getUuid(),
        containerIds);
  }

  /**
   * Return set of containerIDs available on a datanode.
   *
   * @param datanodeDetails - DatanodeID
   * @return - set of containerIDs
   */
  @Override
  public Set<ContainerID> getContainers(DatanodeDetails datanodeDetails)
      throws NodeNotFoundException {
    return nodeStateManager.getContainers(datanodeDetails.getUuid());
  }

  // TODO:
  // Since datanode commands are added through event queue, onMessage method
  // should take care of adding commands to command queue.
  // Refactor and remove all the usage of this method and delete this method.
  @Override
  public void addDatanodeCommand(UUID dnId, SCMCommand command) {
    this.commandQueue.addCommand(dnId, command);
  }

  /**
   * This method is called by EventQueue whenever someone adds a new
   * DATANODE_COMMAND to the Queue.
   *
   * @param commandForDatanode DatanodeCommand
   * @param ignored            publisher
   */
  @Override
  public void onMessage(CommandForDatanode commandForDatanode,
      EventPublisher ignored) {
    addDatanodeCommand(commandForDatanode.getDatanodeId(),
        commandForDatanode.getCommand());
  }

  @Override
  public List<SCMCommand> getCommandQueue(UUID dnID) {
    return commandQueue.getCommand(dnID);
  }

  /**
   * Given datanode uuid, returns the DatanodeDetails for the node.
   *
   * @param uuid node host address
   * @return the given datanode, or null if not found
   */
  @Override
  public DatanodeDetails getNodeByUuid(String uuid) {
    if (Strings.isNullOrEmpty(uuid)) {
      LOG.warn("uuid is null");
      return null;
    }
    DatanodeDetails temp = DatanodeDetails.newBuilder().setUuid(uuid).build();
    try {
      return nodeStateManager.getNode(temp);
    } catch (NodeNotFoundException e) {
      LOG.warn("Cannot find node for uuid {}", uuid);
      return null;
    }
  }

  /**
   * Given datanode address(Ipaddress or hostname), return a list of
   * DatanodeDetails for the datanodes registered on that address.
   *
   * @param address datanode address
   * @return the given datanode, or empty list if none found
   */
  @Override
  public List<DatanodeDetails> getNodesByAddress(String address) {
    List<DatanodeDetails> results = new LinkedList<>();
    if (Strings.isNullOrEmpty(address)) {
      LOG.warn("address is null");
      return results;
    }
    Set<String> uuids = dnsToUuidMap.get(address);
    if (uuids == null) {
      LOG.warn("Cannot find node for address {}", address);
      return results;
    }

    for (String uuid : uuids) {
      DatanodeDetails temp = DatanodeDetails.newBuilder().setUuid(uuid).build();
      try {
        results.add(nodeStateManager.getNode(temp));
      } catch (NodeNotFoundException e) {
        LOG.warn("Cannot find node for uuid {}", uuid);
      }
    }
    return results;
  }

  private String nodeResolve(String hostname) {
    List<String> hosts = new ArrayList<>(1);
    hosts.add(hostname);
    List<String> resolvedHosts = dnsToSwitchMapping.resolve(hosts);
    if (resolvedHosts != null && !resolvedHosts.isEmpty()) {
      String location = resolvedHosts.get(0);
      if (LOG.isDebugEnabled()) {
        LOG.debug("Resolve datanode {} return location {}", hostname, location);
      }
      return location;
    } else {
      LOG.error("Node {} Resolution failed. Please make sure that DNS table " +
          "mapping or configured mapping is functional.", hostname);
      return null;
    }
  }

  /**
   * Test utility to stop heartbeat check process.
   *
   * @return ScheduledFuture of next scheduled check that got cancelled.
   */
  @VisibleForTesting
  ScheduledFuture pauseHealthCheck() {
    return nodeStateManager.pause();
  }

  /**
   * Test utility to resume the paused heartbeat check process.
   *
   * @return ScheduledFuture of the next scheduled check
   */
  @VisibleForTesting
  ScheduledFuture unpauseHealthCheck() {
    return nodeStateManager.unpause();
  }

  /**
   * Test utility to get the count of skipped heartbeat check iterations.
   *
   * @return count of skipped heartbeat check iterations
   */
  @VisibleForTesting
  long getSkippedHealthChecks() {
    return nodeStateManager.getSkippedHealthChecks();
  }
}<|MERGE_RESOLUTION|>--- conflicted
+++ resolved
@@ -152,7 +152,6 @@
    * @return List of Datanodes that are known to SCM in the requested state.
    */
   @Override
-<<<<<<< HEAD
   public List<DatanodeDetails> getNodes(NodeStatus nodeStatus) {
     return nodeStateManager.getNodes(nodeStatus)
         .stream()
@@ -176,11 +175,6 @@
     return nodeStateManager.getNodes(opState, health)
         .stream()
         .map(node -> (DatanodeDetails)node).collect(Collectors.toList());
-=======
-  public List<DatanodeDetails> getNodes(NodeState nodestate) {
-    return nodeStateManager.getNodes(nodestate).stream()
-        .map(node -> (DatanodeDetails) node).collect(Collectors.toList());
->>>>>>> ab7987c0
   }
 
   /**
@@ -440,13 +434,8 @@
 
     final Map<DatanodeDetails, SCMNodeStat> nodeStats = new HashMap<>();
 
-<<<<<<< HEAD
     final List<DatanodeInfo> healthyNodes =  nodeStateManager
         .getHealthyNodes();
-=======
-    final List<DatanodeInfo> healthyNodes = nodeStateManager
-        .getNodes(NodeState.HEALTHY);
->>>>>>> ab7987c0
     final List<DatanodeInfo> staleNodes = nodeStateManager
         .getStaleNodes();
     final List<DatanodeInfo> datanodes = new ArrayList<>(healthyNodes);
@@ -501,15 +490,10 @@
   public Map<String, Integer> getNodeCount() {
     // TODO - This does not consider decom, maint etc.
     Map<String, Integer> nodeCountMap = new HashMap<String, Integer>();
-<<<<<<< HEAD
     for(NodeState state : NodeState.values()) {
       // TODO - this iterate the node list once per state and needs
       //        fixed to only perform one pass.
       nodeCountMap.put(state.toString(), getNodeCount(null, state));
-=======
-    for (NodeState state : NodeState.values()) {
-      nodeCountMap.put(state.toString(), getNodeCount(state));
->>>>>>> ab7987c0
     }
     return nodeCountMap;
   }
@@ -526,15 +510,8 @@
     long ssdUsed = 0L;
     long ssdRemaining = 0L;
 
-<<<<<<< HEAD
     List<DatanodeInfo> healthyNodes =  nodeStateManager.getHealthyNodes();
     List<DatanodeInfo> staleNodes = nodeStateManager.getStaleNodes();
-=======
-    List<DatanodeInfo> healthyNodes = nodeStateManager
-        .getNodes(NodeState.HEALTHY);
-    List<DatanodeInfo> staleNodes = nodeStateManager
-        .getNodes(NodeState.STALE);
->>>>>>> ab7987c0
 
     List<DatanodeInfo> datanodes = new ArrayList<>(healthyNodes);
     datanodes.addAll(staleNodes);
