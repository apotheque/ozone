/**
 * Licensed to the Apache Software Foundation (ASF) under one
 * or more contributor license agreements.  See the NOTICE file
 * distributed with this work for additional information
 * regarding copyright ownership.  The ASF licenses this file
 * to you under the Apache License, Version 2.0 (the
 * "License"); you may not use this file except in compliance
 * with the License.  You may obtain a copy of the License at
 * <p>
 * http://www.apache.org/licenses/LICENSE-2.0
 * <p>
 * Unless required by applicable law or agreed to in writing, software
 * distributed under the License is distributed on an "AS IS" BASIS,
 * WITHOUT WARRANTIES OR CONDITIONS OF ANY KIND, either express or implied.
 * See the License for the specific language governing permissions and
 * limitations under the License.
 */
package org.apache.hadoop.hdds.scm.node;

import static org.apache.hadoop.hdds.protocol.proto.HddsProtos.NodeState.HEALTHY;
import static org.apache.hadoop.hdds.protocol.proto.HddsProtos.NodeState.HEALTHY_READONLY;

import javax.management.ObjectName;
import java.io.IOException;
import java.net.InetAddress;
import java.util.ArrayList;
import java.util.HashMap;
import java.util.LinkedList;
import java.util.List;
import java.util.Map;
import java.util.Set;
import java.util.UUID;
import java.util.Collections;
import java.util.concurrent.ConcurrentHashMap;
import java.util.concurrent.ScheduledFuture;
import java.util.stream.Collectors;

import com.google.common.annotations.VisibleForTesting;
import com.google.common.base.Preconditions;
import com.google.common.base.Strings;
import edu.umd.cs.findbugs.annotations.SuppressFBWarnings;
import org.apache.hadoop.hdds.DFSConfigKeysLegacy;
import org.apache.hadoop.hdds.conf.OzoneConfiguration;
import org.apache.hadoop.hdds.protocol.DatanodeDetails;
import org.apache.hadoop.hdds.protocol.proto.HddsProtos.NodeOperationalState;
import org.apache.hadoop.hdds.protocol.proto.HddsProtos.NodeState;
import org.apache.hadoop.hdds.protocol.proto.StorageContainerDatanodeProtocolProtos;
import org.apache.hadoop.hdds.protocol.proto
    .StorageContainerDatanodeProtocolProtos.LayoutVersionProto;
import org.apache.hadoop.hdds.protocol.proto.StorageContainerDatanodeProtocolProtos.NodeReportProto;
import org.apache.hadoop.hdds.protocol.proto.StorageContainerDatanodeProtocolProtos.PipelineReportsProto;
import org.apache.hadoop.hdds.protocol.proto.StorageContainerDatanodeProtocolProtos.SCMRegisteredResponseProto.ErrorCode;
import org.apache.hadoop.hdds.protocol.proto.StorageContainerDatanodeProtocolProtos.SCMVersionRequestProto;
import org.apache.hadoop.hdds.protocol.proto.StorageContainerDatanodeProtocolProtos.StorageReportProto;
import org.apache.hadoop.hdds.scm.ScmConfigKeys;
import org.apache.hadoop.hdds.scm.VersionInfo;
import org.apache.hadoop.hdds.scm.container.ContainerID;
import org.apache.hadoop.hdds.scm.container.placement.metrics.SCMNodeMetric;
import org.apache.hadoop.hdds.scm.container.placement.metrics.SCMNodeStat;
import org.apache.hadoop.hdds.scm.events.SCMEvents;
import org.apache.hadoop.hdds.scm.ha.SCMContext;
import org.apache.hadoop.hdds.scm.net.NetworkTopology;
import org.apache.hadoop.hdds.scm.node.states.NodeAlreadyExistsException;
import org.apache.hadoop.hdds.scm.node.states.NodeNotFoundException;
import org.apache.hadoop.hdds.scm.pipeline.Pipeline;
import org.apache.hadoop.hdds.scm.pipeline.PipelineID;
import org.apache.hadoop.hdds.scm.server.SCMStorageConfig;
import org.apache.hadoop.hdds.server.events.EventPublisher;
import org.apache.hadoop.hdds.upgrade.HDDSLayoutVersionManager;
import org.apache.hadoop.ipc.Server;
import org.apache.hadoop.metrics2.util.MBeans;
import org.apache.hadoop.net.CachedDNSToSwitchMapping;
import org.apache.hadoop.net.DNSToSwitchMapping;
import org.apache.hadoop.net.TableMapping;
import org.apache.hadoop.ozone.OzoneConsts;
import org.apache.hadoop.ozone.protocol.VersionResponse;
import org.apache.hadoop.ozone.protocol.commands.CommandForDatanode;
import org.apache.hadoop.ozone.protocol.commands.FinalizeNewLayoutVersionCommand;
import org.apache.hadoop.ozone.protocol.commands.RegisteredCommand;
import org.apache.hadoop.ozone.protocol.commands.SCMCommand;
import org.apache.hadoop.ozone.protocol.commands.SetNodeOperationalStateCommand;
import org.apache.hadoop.util.ReflectionUtils;
import org.apache.hadoop.util.Time;
import org.apache.ratis.protocol.exceptions.NotLeaderException;
import org.slf4j.Logger;
import org.slf4j.LoggerFactory;

/**
 * Maintains information about the Datanodes on SCM side.
 * <p>
 * Heartbeats under SCM is very simple compared to HDFS heartbeatManager.
 * <p>
 * The getNode(byState) functions make copy of node maps and then creates a list
 * based on that. It should be assumed that these get functions always report
 * *stale* information. For example, getting the deadNodeCount followed by
 * getNodes(DEAD) could very well produce totally different count. Also
 * getNodeCount(HEALTHY) + getNodeCount(DEAD) + getNodeCode(STALE), is not
 * guaranteed to add up to the total nodes that we know off. Please treat all
 * get functions in this file as a snap-shot of information that is inconsistent
 * as soon as you read it.
 */
public class SCMNodeManager implements NodeManager {

  public static final Logger LOG =
      LoggerFactory.getLogger(SCMNodeManager.class);

  private final NodeStateManager nodeStateManager;
  private final VersionInfo version;
  private final CommandQueue commandQueue;
  private final SCMNodeMetrics metrics;
  // Node manager MXBean
  private ObjectName nmInfoBean;
  private final SCMStorageConfig scmStorageConfig;
  private final NetworkTopology clusterMap;
  private final DNSToSwitchMapping dnsToSwitchMapping;
  private final boolean useHostname;
  private final ConcurrentHashMap<String, Set<String>> dnsToUuidMap =
      new ConcurrentHashMap<>();
  private final int numPipelinesPerMetadataVolume;
  private final int heavyNodeCriteria;
  private final HDDSLayoutVersionManager scmLayoutVersionManager;
  private final EventPublisher scmNodeEventPublisher;
  private final SCMContext scmContext;

  /**
   * Constructs SCM machine Manager.
   */
  public SCMNodeManager(OzoneConfiguration conf,
                        SCMStorageConfig scmStorageConfig,
                        EventPublisher eventPublisher,
                        NetworkTopology networkTopology,
                        SCMContext scmContext,
                        HDDSLayoutVersionManager layoutVersionManager) {
    this.scmNodeEventPublisher = eventPublisher;
    this.nodeStateManager = new NodeStateManager(conf, eventPublisher,
        layoutVersionManager);
    this.version = VersionInfo.getLatestVersion();
    this.commandQueue = new CommandQueue();
    this.scmStorageConfig = scmStorageConfig;
    this.scmLayoutVersionManager = layoutVersionManager;
    LOG.info("Entering startup safe mode.");
    registerMXBean();
    this.metrics = SCMNodeMetrics.create(this);
    this.clusterMap = networkTopology;
    Class<? extends DNSToSwitchMapping> dnsToSwitchMappingClass =
        conf.getClass(
            DFSConfigKeysLegacy.NET_TOPOLOGY_NODE_SWITCH_MAPPING_IMPL_KEY,
            TableMapping.class, DNSToSwitchMapping.class);
    DNSToSwitchMapping newInstance = ReflectionUtils.newInstance(
        dnsToSwitchMappingClass, conf);
    this.dnsToSwitchMapping =
        ((newInstance instanceof CachedDNSToSwitchMapping) ? newInstance
            : new CachedDNSToSwitchMapping(newInstance));
    this.useHostname = conf.getBoolean(
        DFSConfigKeysLegacy.DFS_DATANODE_USE_DN_HOSTNAME,
        DFSConfigKeysLegacy.DFS_DATANODE_USE_DN_HOSTNAME_DEFAULT);
    this.numPipelinesPerMetadataVolume =
        conf.getInt(ScmConfigKeys.OZONE_SCM_PIPELINE_PER_METADATA_VOLUME,
            ScmConfigKeys.OZONE_SCM_PIPELINE_PER_METADATA_VOLUME_DEFAULT);
    String dnLimit = conf.get(ScmConfigKeys.OZONE_DATANODE_PIPELINE_LIMIT);
    this.heavyNodeCriteria = dnLimit == null ? 0 : Integer.parseInt(dnLimit);
    this.scmContext = scmContext;
  }

  private void registerMXBean() {
    this.nmInfoBean = MBeans.register("SCMNodeManager",
        "SCMNodeManagerInfo", this);
  }

  private void unregisterMXBean() {
    if (this.nmInfoBean != null) {
      MBeans.unregister(this.nmInfoBean);
      this.nmInfoBean = null;
    }
  }

  protected NodeStateManager getNodeStateManager() {
    return nodeStateManager;
  }

  /**
   * Returns all datanode that are in the given state. This function works by
   * taking a snapshot of the current collection and then returning the list
   * from that collection. This means that real map might have changed by the
   * time we return this list.
   *
   * @return List of Datanodes that are known to SCM in the requested state.
   */
  @Override
  public List<DatanodeDetails> getNodes(NodeStatus nodeStatus) {
    return nodeStateManager.getNodes(nodeStatus)
        .stream()
        .map(node -> (DatanodeDetails)node).collect(Collectors.toList());
  }

  /**
   * Returns all datanode that are in the given states. Passing null for one of
   * of the states acts like a wildcard for that state. This function works by
   * taking a snapshot of the current collection and then returning the list
   * from that collection. This means that real map might have changed by the
   * time we return this list.
   *
   * @param opState The operational state of the node
   * @param health The health of the node
   * @return List of Datanodes that are known to SCM in the requested states.
   */
  @Override
  public List<DatanodeDetails> getNodes(
      NodeOperationalState opState, NodeState health) {
    return nodeStateManager.getNodes(opState, health)
        .stream()
        .map(node -> (DatanodeDetails)node).collect(Collectors.toList());
  }

  /**
   * Returns all datanodes that are known to SCM.
   *
   * @return List of DatanodeDetails
   */
  @Override
  public List<DatanodeDetails> getAllNodes() {
    return nodeStateManager.getAllNodes().stream()
        .map(node -> (DatanodeDetails) node).collect(Collectors.toList());
  }

  /**
   * Returns the Number of Datanodes by State they are in.
   *
   * @return count
   */
  @Override
  public int getNodeCount(NodeStatus nodeStatus) {
    return nodeStateManager.getNodeCount(nodeStatus);
  }

  /**
   * Returns the Number of Datanodes by State they are in. Passing null for
   * either of the states acts like a wildcard for that state.
   *
   * @parem nodeOpState - The Operational State of the node
   * @param health - The health of the node
   * @return count
   */
  @Override
  public int getNodeCount(NodeOperationalState nodeOpState, NodeState health) {
    return nodeStateManager.getNodeCount(nodeOpState, health);
  }

  /**
   * Returns the node status of a specific node.
   *
   * @param datanodeDetails Datanode Details
   * @return NodeStatus for the node
   */
  @Override
  public NodeStatus getNodeStatus(DatanodeDetails datanodeDetails)
      throws NodeNotFoundException {
    return nodeStateManager.getNodeStatus(datanodeDetails);
  }

  /**
   * Set the operation state of a node.
   * @param datanodeDetails The datanode to set the new state for
   * @param newState The new operational state for the node
   */
  @Override
  public void setNodeOperationalState(DatanodeDetails datanodeDetails,
      NodeOperationalState newState) throws NodeNotFoundException{
    setNodeOperationalState(datanodeDetails, newState, 0);
  }

  /**
   * Set the operation state of a node.
   * @param datanodeDetails The datanode to set the new state for
   * @param newState The new operational state for the node
   * @param opStateExpiryEpocSec Seconds from the epoch when the operational
   *                             state should end. Zero indicates the state
   *                             never end.
   */
  @Override
  public void setNodeOperationalState(DatanodeDetails datanodeDetails,
      NodeOperationalState newState, long opStateExpiryEpocSec)
      throws NodeNotFoundException{
    nodeStateManager.setNodeOperationalState(
        datanodeDetails, newState, opStateExpiryEpocSec);
  }

  /**
   * Closes this stream and releases any system resources associated with it. If
   * the stream is already closed then invoking this method has no effect.
   *
   * @throws IOException if an I/O error occurs
   */
  @Override
  public void close() throws IOException {
    unregisterMXBean();
    metrics.unRegister();
    nodeStateManager.close();
  }

  /**
   * Gets the version info from SCM.
   *
   * @param versionRequest - version Request.
   * @return - returns SCM version info and other required information needed by
   * datanode.
   */
  @Override
  public VersionResponse getVersion(SCMVersionRequestProto versionRequest) {
    return VersionResponse.newBuilder()
        .setVersion(this.version.getVersion())
        .addValue(OzoneConsts.SCM_ID,
            this.scmStorageConfig.getScmId())
        .addValue(OzoneConsts.CLUSTER_ID, this.scmStorageConfig.getClusterID())
        .build();
  }

  @Override
  public RegisteredCommand register(
      DatanodeDetails datanodeDetails, NodeReportProto nodeReport,
      PipelineReportsProto pipelineReportsProto) {
    return register(datanodeDetails, nodeReport, pipelineReportsProto,
        LayoutVersionProto.newBuilder()
            .setMetadataLayoutVersion(
                scmLayoutVersionManager.getMetadataLayoutVersion())
            .setSoftwareLayoutVersion(
                scmLayoutVersionManager.getSoftwareLayoutVersion())
            .build());
  }

  /**
   * Register the node if the node finds that it is not registered with any
   * SCM.
   *
   * @param datanodeDetails - Send datanodeDetails with Node info.
   *                        This function generates and assigns new datanode ID
   *                        for the datanode. This allows SCM to be run
   *                        independent
   *                        of Namenode if required.
   * @param nodeReport      NodeReport.
   * @return SCMRegisteredResponseProto
   */
  @Override
  public RegisteredCommand register(
      DatanodeDetails datanodeDetails, NodeReportProto nodeReport,
      PipelineReportsProto pipelineReportsProto,
      LayoutVersionProto layoutInfo) {
    if (layoutInfo.getSoftwareLayoutVersion() !=
        scmLayoutVersionManager.getSoftwareLayoutVersion()) {
      return RegisteredCommand.newBuilder()
          .setErrorCode(ErrorCode.errorNodeNotPermitted)
          .setDatanode(datanodeDetails)
          .setClusterID(this.scmStorageConfig.getClusterID())
          .build();
    }

    if (!isNodeRegistered(datanodeDetails)) {
      InetAddress dnAddress = Server.getRemoteIp();
      if (dnAddress != null) {
        // Mostly called inside an RPC, update ip and peer hostname
        datanodeDetails.setHostName(dnAddress.getHostName());
        datanodeDetails.setIpAddress(dnAddress.getHostAddress());
      }
      try {
        String dnsName;
        String networkLocation;
        datanodeDetails.setNetworkName(datanodeDetails.getUuidString());
        if (useHostname) {
          dnsName = datanodeDetails.getHostName();
        } else {
          dnsName = datanodeDetails.getIpAddress();
        }
        networkLocation = nodeResolve(dnsName);
        if (networkLocation != null) {
          datanodeDetails.setNetworkLocation(networkLocation);
        }

        clusterMap.add(datanodeDetails);
        nodeStateManager.addNode(datanodeDetails, layoutInfo);
        // Check that datanode in nodeStateManager has topology parent set
        DatanodeDetails dn = nodeStateManager.getNode(datanodeDetails);
        Preconditions.checkState(dn.getParent() != null);
        addEntryTodnsToUuidMap(dnsName, datanodeDetails.getUuidString());
        // Updating Node Report, as registration is successful
        processNodeReport(datanodeDetails, nodeReport);
        LOG.info("Registered Data node : {}", datanodeDetails);
      } catch (NodeAlreadyExistsException e) {
        if (LOG.isTraceEnabled()) {
          LOG.trace("Datanode is already registered. Datanode: {}",
              datanodeDetails.toString());
        }
      } catch (NodeNotFoundException e) {
        LOG.error("Cannot find datanode {} from nodeStateManager",
            datanodeDetails.toString());
      }
    }

    return RegisteredCommand.newBuilder().setErrorCode(ErrorCode.success)
        .setDatanode(datanodeDetails)
        .setClusterID(this.scmStorageConfig.getClusterID())
        .build();
  }

  /**
   * Add an entry to the dnsToUuidMap, which maps hostname / IP to the DNs
   * running on that host. As each address can have many DNs running on it,
   * this is a one to many mapping.
   *
   * @param dnsName String representing the hostname or IP of the node
   * @param uuid    String representing the UUID of the registered node.
   */
  @SuppressFBWarnings(value = "AT_OPERATION_SEQUENCE_ON_CONCURRENT_ABSTRACTION",
      justification = "The method is synchronized and this is the only place " +
          "dnsToUuidMap is modified")
  private synchronized void addEntryTodnsToUuidMap(
      String dnsName, String uuid) {
    Set<String> dnList = dnsToUuidMap.get(dnsName);
    if (dnList == null) {
      dnList = ConcurrentHashMap.newKeySet();
      dnsToUuidMap.put(dnsName, dnList);
    }
    dnList.add(uuid);
  }

  /**
   * Send heartbeat to indicate the datanode is alive and doing well.
   *
   * @param datanodeDetails - DatanodeDetailsProto.
   * @param layoutInfo - Layout Version Proto.
   * @return SCMheartbeat response.
   */
  @Override
  public List<SCMCommand> processHeartbeat(DatanodeDetails datanodeDetails,
                                           LayoutVersionProto layoutInfo) {
    Preconditions.checkNotNull(datanodeDetails, "Heartbeat is missing " +
        "DatanodeDetails.");
    try {
      nodeStateManager.updateLastHeartbeatTime(datanodeDetails);
      nodeStateManager.updateLastKnownLayoutVersion(datanodeDetails,
          layoutInfo);
      metrics.incNumHBProcessed();
      updateDatanodeOpState(datanodeDetails);
    } catch (NodeNotFoundException e) {
      metrics.incNumHBProcessingFailed();
      LOG.error("SCM trying to process heartbeat from an " +
          "unregistered node {}. Ignoring the heartbeat.", datanodeDetails);
    }
    return commandQueue.getCommand(datanodeDetails.getUuid());
  }

  boolean opStateDiffers(DatanodeDetails dnDetails, NodeStatus nodeStatus) {
    return nodeStatus.getOperationalState() != dnDetails.getPersistedOpState()
        || nodeStatus.getOpStateExpiryEpochSeconds()
        != dnDetails.getPersistedOpStateExpiryEpochSec();
  }

  /**
   * This method should only be called when processing the heartbeat.
   *
   * On leader SCM, for a registered node, the information stored in SCM is
   * the source of truth. If the operational state or expiry reported in the
   * datanode heartbeat do not match those store in SCM, queue a command to
   * update the state persisted on the datanode. Additionally, ensure the
   * datanodeDetails stored in SCM match those reported in the heartbeat.
   *
   * On follower SCM, datanode notifies follower SCM its latest operational
   * state or expiry via heartbeat. If the operational state or expiry
   * reported in the datanode heartbeat do not match those stored in SCM,
   * just update the state in follower SCM accordingly.
   *
   * @param reportedDn The DatanodeDetails taken from the node heartbeat.
   * @throws NodeNotFoundException
   */
  protected void updateDatanodeOpState(DatanodeDetails reportedDn)
      throws NodeNotFoundException {
    NodeStatus scmStatus = getNodeStatus(reportedDn);
    if (opStateDiffers(reportedDn, scmStatus)) {
<<<<<<< HEAD
      LOG.info("Scheduling a command to update the operationalState " +
              "persisted on {} as the reported value does not " +
              "match the value stored in SCM ({}, {})",
          reportedDn,
          scmStatus.getOperationalState(),
          scmStatus.getOpStateExpiryEpochSeconds());
=======
      if (scmContext.isLeader()) {
        LOG.info("Scheduling a command to update the operationalState " +
                "persisted on {} as the reported value does not " +
                "match the value stored in SCM ({}, {})",
            reportedDn,
            scmStatus.getOperationalState(),
            scmStatus.getOpStateExpiryEpochSeconds());
>>>>>>> 48b84c51

        try {
          SCMCommand<?> command = new SetNodeOperationalStateCommand(
              Time.monotonicNow(),
              scmStatus.getOperationalState(),
              scmStatus.getOpStateExpiryEpochSeconds());
          command.setTerm(scmContext.getTermOfLeader());
          addDatanodeCommand(reportedDn.getUuid(), command);
        } catch (NotLeaderException nle) {
          LOG.warn("Skip sending SetNodeOperationalStateCommand,"
              + " since current SCM is not leader.", nle);
          return;
        }
      } else {
        LOG.info("Update the operationalState saved in follower SCM " +
                "for {} as the reported value does not " +
                "match the value stored in SCM ({}, {})",
            reportedDn,
            scmStatus.getOperationalState(),
            scmStatus.getOpStateExpiryEpochSeconds());

        setNodeOperationalState(reportedDn, reportedDn.getPersistedOpState(),
            reportedDn.getPersistedOpStateExpiryEpochSec());
      }
    }
    DatanodeDetails scmDnd = nodeStateManager.getNode(reportedDn);
    scmDnd.setPersistedOpStateExpiryEpochSec(
        reportedDn.getPersistedOpStateExpiryEpochSec());
    scmDnd.setPersistedOpState(reportedDn.getPersistedOpState());
  }

  @Override
  public Boolean isNodeRegistered(DatanodeDetails datanodeDetails) {
    try {
      nodeStateManager.getNode(datanodeDetails);
      return true;
    } catch (NodeNotFoundException e) {
      return false;
    }
  }

  /**
   * Process node report.
   *
   * @param datanodeDetails
   * @param nodeReport
   */
  @Override
  public void processNodeReport(DatanodeDetails datanodeDetails,
      NodeReportProto nodeReport) {
    if (LOG.isDebugEnabled()) {
      LOG.debug("Processing node report from [datanode={}]",
          datanodeDetails.getHostName());
    }
    if (LOG.isTraceEnabled()) {
      LOG.trace("HB is received from [datanode={}]: <json>{}</json>",
          datanodeDetails.getHostName(),
          nodeReport.toString().replaceAll("\n", "\\\\n"));
    }
    try {
      DatanodeInfo datanodeInfo = nodeStateManager.getNode(datanodeDetails);
      if (nodeReport != null) {
        datanodeInfo.updateStorageReports(nodeReport.getStorageReportList());
        datanodeInfo.updateMetaDataStorageReports(nodeReport.
            getMetadataStorageReportList());
        metrics.incNumNodeReportProcessed();
      }
    } catch (NodeNotFoundException e) {
      metrics.incNumNodeReportProcessingFailed();
      LOG.warn("Got node report from unregistered datanode {}",
          datanodeDetails);
    }
  }

  /**
   * Process Layout Version report.
   *
   * @param datanodeDetails
   * @param layoutVersionReport
   */
  @Override
  public void processLayoutVersionReport(DatanodeDetails datanodeDetails,
                                LayoutVersionProto layoutVersionReport) {
    if (LOG.isDebugEnabled()) {
      LOG.debug("Processing Layout Version report from [datanode={}]",
          datanodeDetails.getHostName());
    }
    if (LOG.isTraceEnabled()) {
      LOG.trace("HB is received from [datanode={}]: <json>{}</json>",
          datanodeDetails.getHostName(),
          layoutVersionReport.toString().replaceAll("\n", "\\\\n"));
    }

    int scmSlv = scmLayoutVersionManager.getSoftwareLayoutVersion();
    int scmMlv = scmLayoutVersionManager.getMetadataLayoutVersion();
    int dnSlv = layoutVersionReport.getSoftwareLayoutVersion();
    int dnMlv = layoutVersionReport.getMetadataLayoutVersion();

    // If the data node slv is > scm slv => log error condition
    if (dnSlv > scmSlv) {
      LOG.error("Invalid data node in the cluster : {}. " +
              "DataNode SoftwareLayoutVersion = {}, SCM " +
              "SoftwareLayoutVersion = {}",
          datanodeDetails.getHostName(), dnSlv, scmSlv);
    }

    // If the datanode slv < scm slv, it can not be allowed to be part of
    // any pipeline. However it can be allowed to join the cluster
    if (dnMlv < scmMlv) {
      LOG.warn("Data node {} can not be used in any pipeline in the " +
              "cluster. " + "DataNode MetadataLayoutVersion = {}, SCM " +
              "MetadataLayoutVersion = {}",
          datanodeDetails.getHostName(), dnMlv, scmMlv);

      FinalizeNewLayoutVersionCommand finalizeCmd =
          new FinalizeNewLayoutVersionCommand(true,
          LayoutVersionProto.newBuilder()
              .setSoftwareLayoutVersion(dnSlv)
              .setMetadataLayoutVersion(dnSlv).build());
      try {
        finalizeCmd.setTerm(scmContext.getTermOfLeader());

        // Send Finalize command to the data node. Its OK to
        // send Finalize command multiple times.
        scmNodeEventPublisher.fireEvent(SCMEvents.DATANODE_COMMAND,
            new CommandForDatanode<>(datanodeDetails.getUuid(), finalizeCmd));
      } catch(NotLeaderException ex) {
        LOG.warn("Skip sending finalize upgrade command since current SCM is" +
            "not leader.", ex);
      }
    }
  }

  /**
   * Returns the aggregated node stats.
   *
   * @return the aggregated node stats.
   */
  @Override
  public SCMNodeStat getStats() {
    long capacity = 0L;
    long used = 0L;
    long remaining = 0L;

    for (SCMNodeStat stat : getNodeStats().values()) {
      capacity += stat.getCapacity().get();
      used += stat.getScmUsed().get();
      remaining += stat.getRemaining().get();
    }
    return new SCMNodeStat(capacity, used, remaining);
  }

  /**
   * Return a map of node stats.
   *
   * @return a map of individual node stats (live/stale but not dead).
   */
  @Override
  public Map<DatanodeDetails, SCMNodeStat> getNodeStats() {

    final Map<DatanodeDetails, SCMNodeStat> nodeStats = new HashMap<>();

    final List<DatanodeInfo> healthyNodes = nodeStateManager
        .getNodes(null, HEALTHY);
    final List<DatanodeInfo> healthyReadOnlyNodes = nodeStateManager
        .getNodes(null, HEALTHY_READONLY);
    final List<DatanodeInfo> staleNodes = nodeStateManager
        .getStaleNodes();
    final List<DatanodeInfo> datanodes = new ArrayList<>(healthyNodes);
    datanodes.addAll(healthyReadOnlyNodes);
    datanodes.addAll(staleNodes);

    for (DatanodeInfo dnInfo : datanodes) {
      SCMNodeStat nodeStat = getNodeStatInternal(dnInfo);
      if (nodeStat != null) {
        nodeStats.put(dnInfo, nodeStat);
      }
    }
    return nodeStats;
  }

  /**
   * Gets a sorted list of most or least used DatanodeUsageInfo containing
   * healthy, in-service nodes. If the specified mostUsed is true, the returned
   * list is in descending order of usage. Otherwise, the returned list is in
   * ascending order of usage.
   *
   * @param mostUsed true if most used, false if least used
   * @return List of DatanodeUsageInfo
   */
  public List<DatanodeUsageInfo> getMostOrLeastUsedDatanodes(
      boolean mostUsed) {
    List<DatanodeDetails> healthyNodes =
        getNodes(NodeOperationalState.IN_SERVICE, NodeState.HEALTHY);

    List<DatanodeUsageInfo> datanodeUsageInfoList =
        new ArrayList<>(healthyNodes.size());

    // create a DatanodeUsageInfo from each DatanodeDetails and add it to the
    // list
    for (DatanodeDetails node : healthyNodes) {
      SCMNodeStat stat = getNodeStatInternal(node);
      datanodeUsageInfoList.add(new DatanodeUsageInfo(node, stat));
    }

    // sort the list according to appropriate comparator
    if (mostUsed) {
      datanodeUsageInfoList.sort(
          DatanodeUsageInfo.getMostUsedByRemainingRatio().reversed());
    } else {
      datanodeUsageInfoList.sort(
          DatanodeUsageInfo.getMostUsedByRemainingRatio());
    }
    return datanodeUsageInfoList;
  }

  /**
   * Return the node stat of the specified datanode.
   *
   * @param datanodeDetails - datanode ID.
   * @return node stat if it is live/stale, null if it is decommissioned or
   * doesn't exist.
   */
  @Override
  public SCMNodeMetric getNodeStat(DatanodeDetails datanodeDetails) {
    final SCMNodeStat nodeStat = getNodeStatInternal(datanodeDetails);
    return nodeStat != null ? new SCMNodeMetric(nodeStat) : null;
  }

  private SCMNodeStat getNodeStatInternal(DatanodeDetails datanodeDetails) {
    try {
      long capacity = 0L;
      long used = 0L;
      long remaining = 0L;

      final DatanodeInfo datanodeInfo = nodeStateManager
          .getNode(datanodeDetails);
      final List<StorageReportProto> storageReportProtos = datanodeInfo
          .getStorageReports();
      for (StorageReportProto reportProto : storageReportProtos) {
        capacity += reportProto.getCapacity();
        used += reportProto.getScmUsed();
        remaining += reportProto.getRemaining();
      }
      return new SCMNodeStat(capacity, used, remaining);
    } catch (NodeNotFoundException e) {
      LOG.warn("Cannot generate NodeStat, datanode {} not found.",
          datanodeDetails.getUuid());
      return null;
    }
  }

  @Override // NodeManagerMXBean
  public Map<String, Map<String, Integer>> getNodeCount() {
    Map<String, Map<String, Integer>> nodes = new HashMap<>();
    for (NodeOperationalState opState : NodeOperationalState.values()) {
      Map<String, Integer> states = new HashMap<>();
      for (NodeState health : NodeState.values()) {
        states.put(health.name(), 0);
      }
      nodes.put(opState.name(), states);
    }
    for (DatanodeInfo dni : nodeStateManager.getAllNodes()) {
      NodeStatus status = dni.getNodeStatus();
      nodes.get(status.getOperationalState().name())
          .compute(status.getHealth().name(), (k, v) -> v+1);
    }
    return nodes;
  }

  // We should introduce DISK, SSD, etc., notion in
  // SCMNodeStat and try to use it.
  @Override // NodeManagerMXBean
  public Map<String, Long> getNodeInfo() {
    Map<String, Long> nodeInfo = new HashMap<>();
    // Compute all the possible stats from the enums, and default to zero:
    for (UsageStates s : UsageStates.values()) {
      for (UsageMetrics stat : UsageMetrics.values()) {
        nodeInfo.put(s.label + stat.name(), 0L);
      }
    }

    for (DatanodeInfo node : nodeStateManager.getAllNodes()) {
      String keyPrefix = "";
      NodeStatus status = node.getNodeStatus();
      if (status.isMaintenance()) {
        keyPrefix = UsageStates.MAINT.getLabel();
      } else if (status.isDecommission()) {
        keyPrefix = UsageStates.DECOM.getLabel();
      } else if (status.isAlive()) {
        // Inservice but not dead
        keyPrefix = UsageStates.ONLINE.getLabel();
      } else {
        // dead inservice node, skip it
        continue;
      }
      List<StorageReportProto> storageReportProtos = node.getStorageReports();
      for (StorageReportProto reportProto : storageReportProtos) {
        if (reportProto.getStorageType() ==
            StorageContainerDatanodeProtocolProtos.StorageTypeProto.DISK) {
          nodeInfo.compute(keyPrefix + UsageMetrics.DiskCapacity.name(),
              (k, v) -> v + reportProto.getCapacity());
          nodeInfo.compute(keyPrefix + UsageMetrics.DiskRemaining.name(),
              (k, v) -> v + reportProto.getRemaining());
          nodeInfo.compute(keyPrefix + UsageMetrics.DiskUsed.name(),
              (k, v) -> v + reportProto.getScmUsed());
        } else if (reportProto.getStorageType() ==
            StorageContainerDatanodeProtocolProtos.StorageTypeProto.SSD) {
          nodeInfo.compute(keyPrefix + UsageMetrics.SSDCapacity.name(),
              (k, v) -> v + reportProto.getCapacity());
          nodeInfo.compute(keyPrefix + UsageMetrics.SSDRemaining.name(),
              (k, v) -> v + reportProto.getRemaining());
          nodeInfo.compute(keyPrefix + UsageMetrics.SSDUsed.name(),
              (k, v) -> v + reportProto.getScmUsed());
        }
      }
    }
    return nodeInfo;
  }

  private enum UsageMetrics {
    DiskCapacity,
    DiskUsed,
    DiskRemaining,
    SSDCapacity,
    SSDUsed,
    SSDRemaining
  }

  private enum UsageStates {
    ONLINE(""),
    MAINT("Maintenance"),
    DECOM("Decommissioned");

    private final String label;

    public String getLabel() {
      return label;
    }

    UsageStates(String label) {
      this.label = label;
    }
  }

  /**
   * Returns the min of no healthy volumes reported out of the set
   * of datanodes constituting the pipeline.
   */
  @Override
  public int minHealthyVolumeNum(List<DatanodeDetails> dnList) {
    List<Integer> volumeCountList = new ArrayList<>(dnList.size());
    for (DatanodeDetails dn : dnList) {
      try {
        volumeCountList.add(nodeStateManager.getNode(dn).
                getHealthyVolumeCount());
      } catch (NodeNotFoundException e) {
        LOG.warn("Cannot generate NodeStat, datanode {} not found.",
                dn.getUuid());
      }
    }
    Preconditions.checkArgument(!volumeCountList.isEmpty());
    return Collections.min(volumeCountList);
  }

  /**
   * Returns the pipeline limit for the datanode.
   * if the datanode pipeline limit is set, consider that as the max
   * pipeline limit.
   * In case, the pipeline limit is not set, the max pipeline limit
   * will be based on the no of raft log volume reported and provided
   * that it has atleast one healthy data volume.
   */
  @Override
  public int pipelineLimit(DatanodeDetails dn) {
    try {
      if (heavyNodeCriteria > 0) {
        return heavyNodeCriteria;
      } else if (nodeStateManager.getNode(dn).getHealthyVolumeCount() > 0) {
        return numPipelinesPerMetadataVolume *
            nodeStateManager.getNode(dn).getMetaDataVolumeCount();
      }
    } catch (NodeNotFoundException e) {
      LOG.warn("Cannot generate NodeStat, datanode {} not found.",
          dn.getUuid());
    }
    return 0;
  }

  /**
   * Returns the pipeline limit for set of datanodes.
   */
  @Override
  public int minPipelineLimit(List<DatanodeDetails> dnList) {
    List<Integer> pipelineCountList = new ArrayList<>(dnList.size());
    for (DatanodeDetails dn : dnList) {
      pipelineCountList.add(pipelineLimit(dn));
    }
    Preconditions.checkArgument(!pipelineCountList.isEmpty());
    return Collections.min(pipelineCountList);
  }

  /**
   * Get set of pipelines a datanode is part of.
   *
   * @param datanodeDetails - datanodeID
   * @return Set of PipelineID
   */
  @Override
  public Set<PipelineID> getPipelines(DatanodeDetails datanodeDetails) {
    return nodeStateManager.getPipelineByDnID(datanodeDetails.getUuid());
  }

  /**
   * Get the count of pipelines a datanodes is associated with.
   * @param datanodeDetails DatanodeDetails
   * @return The number of pipelines
   */
  @Override
  public int getPipelinesCount(DatanodeDetails datanodeDetails) {
    return nodeStateManager.getPipelinesCount(datanodeDetails);
  }

  /**
   * Add pipeline information in the NodeManager.
   *
   * @param pipeline - Pipeline to be added
   */
  @Override
  public void addPipeline(Pipeline pipeline) {
    nodeStateManager.addPipeline(pipeline);
  }

  /**
   * Remove a pipeline information from the NodeManager.
   *
   * @param pipeline - Pipeline to be removed
   */
  @Override
  public void removePipeline(Pipeline pipeline) {
    nodeStateManager.removePipeline(pipeline);
  }

  @Override
  public void addContainer(final DatanodeDetails datanodeDetails,
      final ContainerID containerId)
      throws NodeNotFoundException {
    nodeStateManager.addContainer(datanodeDetails.getUuid(), containerId);
  }

  /**
   * Update set of containers available on a datanode.
   *
   * @param datanodeDetails - DatanodeID
   * @param containerIds    - Set of containerIDs
   * @throws NodeNotFoundException - if datanode is not known. For new datanode
   *                               use addDatanodeInContainerMap call.
   */
  @Override
  public void setContainers(DatanodeDetails datanodeDetails,
      Set<ContainerID> containerIds) throws NodeNotFoundException {
    nodeStateManager.setContainers(datanodeDetails.getUuid(),
        containerIds);
  }

  /**
   * Return set of containerIDs available on a datanode.
   *
   * @param datanodeDetails - DatanodeID
   * @return - set of containerIDs
   */
  @Override
  public Set<ContainerID> getContainers(DatanodeDetails datanodeDetails)
      throws NodeNotFoundException {
    return nodeStateManager.getContainers(datanodeDetails.getUuid());
  }

  // TODO:
  // Since datanode commands are added through event queue, onMessage method
  // should take care of adding commands to command queue.
  // Refactor and remove all the usage of this method and delete this method.
  @Override
  public void addDatanodeCommand(UUID dnId, SCMCommand command) {
    this.commandQueue.addCommand(dnId, command);
  }

  /**
   * This method is called by EventQueue whenever someone adds a new
   * DATANODE_COMMAND to the Queue.
   *
   * @param commandForDatanode DatanodeCommand
   * @param ignored            publisher
   */
  @Override
  public void onMessage(CommandForDatanode commandForDatanode,
                        EventPublisher ignored) {
    addDatanodeCommand(commandForDatanode.getDatanodeId(),
        commandForDatanode.getCommand());
  }

  @Override
  public List<SCMCommand> getCommandQueue(UUID dnID) {
    return commandQueue.getCommand(dnID);
  }

  /**
   * Given datanode uuid, returns the DatanodeDetails for the node.
   *
   * @param uuid node host address
   * @return the given datanode, or null if not found
   */
  @Override
  public DatanodeDetails getNodeByUuid(String uuid) {
    if (Strings.isNullOrEmpty(uuid)) {
      LOG.warn("uuid is null");
      return null;
    }
    DatanodeDetails temp = DatanodeDetails.newBuilder()
        .setUuid(UUID.fromString(uuid)).build();
    try {
      return nodeStateManager.getNode(temp);
    } catch (NodeNotFoundException e) {
      LOG.warn("Cannot find node for uuid {}", uuid);
      return null;
    }
  }

  /**
   * Given datanode address(Ipaddress or hostname), return a list of
   * DatanodeDetails for the datanodes registered on that address.
   *
   * @param address datanode address
   * @return the given datanode, or empty list if none found
   */
  @Override
  public List<DatanodeDetails> getNodesByAddress(String address) {
    List<DatanodeDetails> results = new LinkedList<>();
    if (Strings.isNullOrEmpty(address)) {
      LOG.warn("address is null");
      return results;
    }
    Set<String> uuids = dnsToUuidMap.get(address);
    if (uuids == null) {
      LOG.warn("Cannot find node for address {}", address);
      return results;
    }

    for (String uuid : uuids) {
      DatanodeDetails temp = DatanodeDetails.newBuilder()
          .setUuid(UUID.fromString(uuid)).build();
      try {
        results.add(nodeStateManager.getNode(temp));
      } catch (NodeNotFoundException e) {
        LOG.warn("Cannot find node for uuid {}", uuid);
      }
    }
    return results;
  }

  /**
   * Get cluster map as in network topology for this node manager.
   * @return cluster map
   */
  @Override
  public NetworkTopology getClusterNetworkTopologyMap() {
    return clusterMap;
  }

  private String nodeResolve(String hostname) {
    List<String> hosts = new ArrayList<>(1);
    hosts.add(hostname);
    List<String> resolvedHosts = dnsToSwitchMapping.resolve(hosts);
    if (resolvedHosts != null && !resolvedHosts.isEmpty()) {
      String location = resolvedHosts.get(0);
      if (LOG.isDebugEnabled()) {
        LOG.debug("Resolve datanode {} return location {}", hostname, location);
      }
      return location;
    } else {
      LOG.error("Node {} Resolution failed. Please make sure that DNS table " +
          "mapping or configured mapping is functional.", hostname);
      return null;
    }
  }

  /**
   * Test utility to stop heartbeat check process.
   *
   * @return ScheduledFuture of next scheduled check that got cancelled.
   */
  @VisibleForTesting
  ScheduledFuture pauseHealthCheck() {
    return nodeStateManager.pause();
  }

  /**
   * Test utility to resume the paused heartbeat check process.
   *
   * @return ScheduledFuture of the next scheduled check
   */
  @VisibleForTesting
  ScheduledFuture unpauseHealthCheck() {
    return nodeStateManager.unpause();
  }

  /**
   * Test utility to get the count of skipped heartbeat check iterations.
   *
   * @return count of skipped heartbeat check iterations
   */
  @VisibleForTesting
  long getSkippedHealthChecks() {
    return nodeStateManager.getSkippedHealthChecks();
  }

  /**
   * @return  HDDSLayoutVersionManager
   */
  @VisibleForTesting
  @Override
  public HDDSLayoutVersionManager getLayoutVersionManager() {
    return scmLayoutVersionManager;
  }

  @VisibleForTesting
  @Override
  public void forceNodesToHealthyReadOnly() {
    nodeStateManager.forceNodesToHealthyReadOnly();
  }
}<|MERGE_RESOLUTION|>--- conflicted
+++ resolved
@@ -475,14 +475,6 @@
       throws NodeNotFoundException {
     NodeStatus scmStatus = getNodeStatus(reportedDn);
     if (opStateDiffers(reportedDn, scmStatus)) {
-<<<<<<< HEAD
-      LOG.info("Scheduling a command to update the operationalState " +
-              "persisted on {} as the reported value does not " +
-              "match the value stored in SCM ({}, {})",
-          reportedDn,
-          scmStatus.getOperationalState(),
-          scmStatus.getOpStateExpiryEpochSeconds());
-=======
       if (scmContext.isLeader()) {
         LOG.info("Scheduling a command to update the operationalState " +
                 "persisted on {} as the reported value does not " +
@@ -490,7 +482,6 @@
             reportedDn,
             scmStatus.getOperationalState(),
             scmStatus.getOpStateExpiryEpochSeconds());
->>>>>>> 48b84c51
 
         try {
           SCMCommand<?> command = new SetNodeOperationalStateCommand(
